--- conflicted
+++ resolved
@@ -34,12 +34,8 @@
 suspicious = "warn"
 
 [workspace.dependencies]
-<<<<<<< HEAD
 diskann = { path = "DiskANN-rs/DiskANN", version = "0.1.0" }
-gql-parser = { path = "minigu/parser", version = "0.1.0", features = [
-=======
 gql-parser = { path = "minigu/gql/parser", version = "0.1.0", features = [
->>>>>>> 874cc8fb
     "std",
     "serde",
     "miette",
