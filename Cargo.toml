--- conflicted
+++ resolved
@@ -54,10 +54,6 @@
 anyhow = "1.0.98"
 arrow = { version = "55.2.0", default-features = false }
 auto_impl = "1.3.0"
-<<<<<<< HEAD
-chrono = "0.4.41"
-csv = "1.3.1"
-=======
 bitvec = "1.0.1"
 bytes = "1.10.1"
 chrono = "0.4.41"
@@ -67,7 +63,6 @@
 crossbeam-skiplist = "0.1.3"
 csv = "1.3.1"
 dashmap = "6.1.0"
->>>>>>> 4a3b9d38
 divan = "0.1.21"
 insta = { version = "1.43.1", features = ["yaml"] }
 insta-cmd = "0.6.0"
@@ -80,22 +75,9 @@
 lru = "0.16.0"
 macro_rules_attribute = "0.2.2"
 miette = { version = "7.6.0" }
-<<<<<<< HEAD
-minigu = { path = "minigu/main" }
-minigu-binder = { path = "minigu/binder" }
-minigu-catalog = { path = "minigu/catalog" }
-minigu-common = { path = "minigu/common" }
-minigu-context = { path = "minigu/context" }
-minigu-execution = { path = "minigu/execution" }
-minigu-ir = { path = "minigu/ir" }
-minigu-planner = { path = "minigu/planner" }
-minigu-storage = { path = "minigu/storage" }
-paste = "1.0.15"
-=======
 ordered-float = { version = "5.0.0", features = ["serde"] }
 pastey = "0.1.0"
 postcard = "1.1.2"
->>>>>>> 4a3b9d38
 rand = "0.9.1"
 rayon = "1.10.0"
 rustyline = { version = "16.0.0", features = ["derive"] }
@@ -105,7 +87,8 @@
     "rc",
 ] }
 serde_json = "1.0.140"
-<<<<<<< HEAD
+serial_test = "3.2.0"
+smallvec = "1.15.1"
 smol_str = { version = "0.3.2", default-features = false }
 strum = { version = "0.27.1", features = ["derive"] }
 tabled = { version = "0.20.0", default-features = false, features = ["std"] }
@@ -113,15 +96,6 @@
 thiserror = { version = "2.0.12", default-features = false }
 uuid = "1.17.0"
 walkdir = "2.5.0"
-=======
-serial_test = "3.2.0"
-smallvec = "1.15.1"
-smol_str = { version = "0.3.2", default-features = false }
-strum = { version = "0.27.1", features = ["derive"] }
-tabled = { version = "0.20.0", default-features = false, features = ["std"] }
-thiserror = { version = "2.0.12", default-features = false }
-uuid = "1.17.0"
->>>>>>> 4a3b9d38
 winnow = { version = "0.7.12", default-features = false, features = ["alloc"] }
 
 [profile.dev.package]
