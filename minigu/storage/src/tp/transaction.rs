--- conflicted
+++ resolved
@@ -253,10 +253,13 @@
             }
             intent.kind = WriteKind::DeleteVertex { before };
         } else {
-            ws.insert(vid, WriteIntent {
-                guard_ts,
-                kind: WriteKind::DeleteVertex { before },
-            });
+            ws.insert(
+                vid,
+                WriteIntent {
+                    guard_ts,
+                    kind: WriteKind::DeleteVertex { before },
+                },
+            );
         }
     }
 
@@ -306,10 +309,13 @@
             }
             intent.kind = WriteKind::DeleteEdge { before };
         } else {
-            ws.insert(eid, WriteIntent {
-                guard_ts,
-                kind: WriteKind::DeleteEdge { before },
-            });
+            ws.insert(
+                eid,
+                WriteIntent {
+                    guard_ts,
+                    kind: WriteKind::DeleteEdge { before },
+                },
+            );
         }
     }
 
@@ -367,20 +373,12 @@
 
         let _guard = self.graph.txn_manager.commit_lock.lock().unwrap();
 
-<<<<<<< HEAD
-        if let IsolationLevel::Serializable = self.isolation_level {
-            if let Err(e) = self.validate_read_sets() {
-                self.abort()?;
-                return Err(e);
-            }
-=======
         // Step 1: Validate serializability if isolution level is Serializable.
         if let IsolationLevel::Serializable = self.isolation_level
             && let Err(e) = self.validate_read_sets()
         {
             self.abort()?;
             return Err(e);
->>>>>>> 1333150d
         }
 
         let result = match self.lock_strategy {
