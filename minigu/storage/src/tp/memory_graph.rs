--- conflicted
+++ resolved
@@ -3,36 +3,25 @@
 use arrow::array::BooleanArray;
 use crossbeam_skiplist::SkipSet;
 use dashmap::DashMap;
-<<<<<<< HEAD
 use minigu_common::types::{EdgeId, VectorIndexKey, VertexId};
 use minigu_common::value::{ScalarValue, VectorValue};
+use minigu_transaction::{IsolationLevel, Timestamp, Transaction};
 
 use super::checkpoint::{CheckpointManager, CheckpointManagerConfig};
-use super::transaction::{MemTransaction, MemTxnManager, TransactionHandle, UndoEntry, UndoPtr};
+use super::transaction::{MemTransaction, UndoEntry, UndoPtr};
+use super::txn_manager::MemTxnManager;
 #[cfg(all(target_os = "linux", feature = "vector-support"))]
 use super::vector_index::{
     InMemANNAdapter, VectorIndex, filter::create_filter_mask,
     in_mem_diskann::create_vector_index_config,
 };
-=======
-use minigu_common::types::{EdgeId, VertexId};
-use minigu_common::value::ScalarValue;
-use minigu_transaction::{IsolationLevel, Timestamp, Transaction};
-
-use super::checkpoint::{CheckpointManager, CheckpointManagerConfig};
-use super::transaction::{MemTransaction, UndoEntry, UndoPtr};
-use super::txn_manager::MemTxnManager;
->>>>>>> 5fa18e99
 use crate::common::model::edge::{Edge, Neighbor};
 use crate::common::model::vertex::Vertex;
 use crate::common::wal::StorageWal;
 use crate::common::wal::graph_wal::{Operation, RedoEntry, WalManager, WalManagerConfig};
-<<<<<<< HEAD
+use crate::common::{DeltaOp, SetPropsOp};
 #[cfg(all(target_os = "linux", feature = "vector-support"))]
 use crate::error::VectorIndexError;
-=======
-use crate::common::{DeltaOp, SetPropsOp};
->>>>>>> 5fa18e99
 use crate::error::{
     EdgeNotFoundError, StorageError, StorageResult, TransactionError, VertexNotFoundError,
 };
@@ -941,7 +930,7 @@
     /// Collect vectors from specified node IDs for the given index key
     fn collect_vectors_from_nodes(
         &self,
-        txn: &TransactionHandle,
+        txn: &Arc<MemTransaction>,
         index_key: VectorIndexKey,
         node_ids: &[u64],
     ) -> StorageResult<Vec<(u64, VectorValue)>> {
@@ -964,7 +953,7 @@
     /// Collect vectors from graph nodes for the specified vector index
     fn collect_vectors_for_index(
         &self,
-        txn: &TransactionHandle,
+        txn: &Arc<MemTransaction>,
         index_key: VectorIndexKey,
     ) -> StorageResult<Vec<(u64, VectorValue)>> {
         let mut vectors = Vec::new();
@@ -987,7 +976,7 @@
     /// Build a vector index for the specified property within a specific label
     pub fn build_vector_index(
         &self,
-        txn: &TransactionHandle,
+        txn: &Arc<MemTransaction>,
         index_key: VectorIndexKey,
     ) -> StorageResult<()> {
         let vectors = self.collect_vectors_for_index(txn, index_key)?;
@@ -1136,7 +1125,7 @@
     /// Insert vectors into the specified vector index
     pub fn insert_into_vector_index(
         &self,
-        txn: &TransactionHandle,
+        txn: &Arc<MemTransaction>,
         index_key: VectorIndexKey,
         node_ids: &[u64],
     ) -> StorageResult<()> {
@@ -1215,7 +1204,7 @@
     /// Build a vector index - not supported on non-Linux platforms
     pub fn build_vector_index(
         &self,
-        _txn: &TransactionHandle,
+        _txn: &Arc<MemTransaction>,
         _index_key: VectorIndexKey,
     ) -> StorageResult<()> {
         Err(StorageError::NotSupported(
@@ -1246,7 +1235,7 @@
     /// Insert vectors into vector index - not supported on non-Linux platforms
     pub fn insert_into_vector_index(
         &self,
-        _txn: &TransactionHandle,
+        _txn: &Arc<MemTransaction>,
         _index_key: VectorIndexKey,
         _node_ids: &[u64],
     ) -> StorageResult<()> {
@@ -2456,7 +2445,10 @@
         #[test]
         fn test_vector_index_build_and_verify() -> StorageResult<()> {
             let (graph, _cleaner) = mock_empty_graph();
-            let txn = graph.begin_transaction(IsolationLevel::Serializable);
+            let txn = graph
+                .txn_manager()
+                .begin_transaction(IsolationLevel::Serializable)
+                .unwrap();
 
             // Test 1: Build index with unsupported dimension should fail
             let unsupported_vectors = vec![
@@ -2504,7 +2496,10 @@
         #[test]
         fn test_vector_search_accuracy() -> StorageResult<()> {
             let (graph, _cleaner) = mock_empty_graph();
-            let txn = graph.begin_transaction(IsolationLevel::Serializable);
+            let txn = graph
+                .txn_manager()
+                .begin_transaction(IsolationLevel::Serializable)
+                .unwrap();
 
             // Create small-scale test dataset
             let test_vectors = create_small_scale_test_vectors();
@@ -2602,7 +2597,10 @@
         #[test]
         fn test_vector_error_index_not_found() -> StorageResult<()> {
             let (graph, _cleaner) = mock_empty_graph();
-            let txn = graph.begin_transaction(IsolationLevel::Serializable);
+            let txn = graph
+                .txn_manager()
+                .begin_transaction(IsolationLevel::Serializable)
+                .unwrap();
 
             // Try to search without building index
             let query = create_vector_value_from_f32(vec![1.0f32; TEST_DIMENSION]);
@@ -2624,7 +2622,10 @@
         #[test]
         fn test_vector_error_empty_dataset() -> StorageResult<()> {
             let (graph, _cleaner) = mock_empty_graph();
-            let txn = graph.begin_transaction(IsolationLevel::Serializable);
+            let txn = graph
+                .txn_manager()
+                .begin_transaction(IsolationLevel::Serializable)
+                .unwrap();
 
             // Try to build index on empty dataset
             let result =
@@ -2639,7 +2640,10 @@
         #[test]
         fn test_vector_error_dimension_mismatch() -> StorageResult<()> {
             let (graph, _cleaner) = mock_empty_graph();
-            let txn = graph.begin_transaction(IsolationLevel::Serializable);
+            let txn = graph
+                .txn_manager()
+                .begin_transaction(IsolationLevel::Serializable)
+                .unwrap();
 
             // Create index with valid small-scale vectors
             let test_vectors = create_small_scale_test_vectors();
@@ -2670,7 +2674,10 @@
         #[test]
         fn test_vertex_id_mapping_correctness() -> StorageResult<()> {
             let (graph, _cleaner) = mock_empty_graph();
-            let txn = graph.begin_transaction(IsolationLevel::Serializable);
+            let txn = graph
+                .txn_manager()
+                .begin_transaction(IsolationLevel::Serializable)
+                .unwrap();
 
             // Create small-scale vertices with specific IDs to test mapping
             let mut test_vectors = create_small_scale_test_vectors();
@@ -2713,7 +2720,10 @@
         #[test]
         fn test_vector_small_scale_dataset() -> StorageResult<()> {
             let (graph, _cleaner) = mock_empty_graph();
-            let txn = graph.begin_transaction(IsolationLevel::Serializable);
+            let txn = graph
+                .txn_manager()
+                .begin_transaction(IsolationLevel::Serializable)
+                .unwrap();
 
             // Use the standard small-scale dataset (200 points)
             let test_vectors = create_small_scale_test_vectors();
@@ -2757,7 +2767,10 @@
             let (graph, _cleaner) = mock_empty_graph();
 
             // Transaction 1: Build index with small-scale data
-            let txn1 = graph.begin_transaction(IsolationLevel::Serializable);
+            let txn1 = graph
+                .txn_manager()
+                .begin_transaction(IsolationLevel::Serializable)
+                .unwrap();
             let test_vectors = create_small_scale_test_vectors();
             for (id, name, embedding) in &test_vectors {
                 let vertex = create_vertex_with_vector(*id, name, embedding.clone());
@@ -2769,7 +2782,7 @@
 
             // Transaction 2: Use index with different isolation levels
             for &isolation in &[IsolationLevel::Snapshot, IsolationLevel::Serializable] {
-                let txn2 = graph.begin_transaction(isolation);
+                let txn2 = graph.txn_manager().begin_transaction(isolation).unwrap();
                 let mut query = vec![0.0f32; TEST_DIMENSION];
                 query[0] = 65.0f32; // Search in cluster area
                 query[1] = 55.0f32;
@@ -2792,7 +2805,10 @@
         #[test]
         fn test_vector_multiple_indices_per_graph() -> StorageResult<()> {
             let (graph, _cleaner) = mock_empty_graph();
-            let txn = graph.begin_transaction(IsolationLevel::Serializable);
+            let txn = graph
+                .txn_manager()
+                .begin_transaction(IsolationLevel::Serializable)
+                .unwrap();
 
             // Create vertices with vectors on different properties using small-scale data
             let test_vectors = create_small_scale_test_vectors();
@@ -2861,7 +2877,10 @@
         #[test]
         fn test_vector_insert_basic() -> StorageResult<()> {
             let (graph, _cleaner) = mock_empty_graph();
-            let txn = graph.begin_transaction(IsolationLevel::Serializable);
+            let txn = graph
+                .txn_manager()
+                .begin_transaction(IsolationLevel::Serializable)
+                .unwrap();
 
             // Create initial dataset and build index
             let test_vectors = create_small_scale_test_vectors();
@@ -3012,7 +3031,10 @@
         #[test]
         fn test_vector_insert_multiple() -> StorageResult<()> {
             let (graph, _cleaner) = mock_empty_graph();
-            let txn = graph.begin_transaction(IsolationLevel::Serializable);
+            let txn = graph
+                .txn_manager()
+                .begin_transaction(IsolationLevel::Serializable)
+                .unwrap();
 
             // Create initial dataset
             let test_vectors = create_small_scale_test_vectors();
@@ -3070,7 +3092,10 @@
         #[test]
         fn test_vector_insert_empty_list() -> StorageResult<()> {
             let (graph, _cleaner) = mock_empty_graph();
-            let txn = graph.begin_transaction(IsolationLevel::Serializable);
+            let txn = graph
+                .txn_manager()
+                .begin_transaction(IsolationLevel::Serializable)
+                .unwrap();
 
             // Create initial dataset
             let test_vectors = create_small_scale_test_vectors();
@@ -3108,7 +3133,10 @@
         #[test]
         fn test_vector_insert_index_not_found() -> StorageResult<()> {
             let (graph, _cleaner) = mock_empty_graph();
-            let txn = graph.begin_transaction(IsolationLevel::Serializable);
+            let txn = graph
+                .txn_manager()
+                .begin_transaction(IsolationLevel::Serializable)
+                .unwrap();
 
             // Don't build any index
             let new_vectors = create_additional_test_vectors(3000, 1);
@@ -3127,7 +3155,10 @@
         #[test]
         fn test_vector_delete_basic() -> StorageResult<()> {
             let (graph, _cleaner) = mock_empty_graph();
-            let txn = graph.begin_transaction(IsolationLevel::Serializable);
+            let txn = graph
+                .txn_manager()
+                .begin_transaction(IsolationLevel::Serializable)
+                .unwrap();
 
             // Create initial dataset
             let test_vectors = create_small_scale_test_vectors();
@@ -3181,7 +3212,10 @@
         #[test]
         fn test_vector_delete_multiple() -> StorageResult<()> {
             let (graph, _cleaner) = mock_empty_graph();
-            let txn = graph.begin_transaction(IsolationLevel::Serializable);
+            let txn = graph
+                .txn_manager()
+                .begin_transaction(IsolationLevel::Serializable)
+                .unwrap();
 
             // Create initial dataset
             let test_vectors = create_small_scale_test_vectors();
@@ -3241,7 +3275,10 @@
         #[test]
         fn test_vector_delete_empty_list() -> StorageResult<()> {
             let (graph, _cleaner) = mock_empty_graph();
-            let txn = graph.begin_transaction(IsolationLevel::Serializable);
+            let txn = graph
+                .txn_manager()
+                .begin_transaction(IsolationLevel::Serializable)
+                .unwrap();
 
             // Create initial dataset
             let test_vectors = create_small_scale_test_vectors();
@@ -3278,7 +3315,10 @@
         #[test]
         fn test_vector_delete_index_not_found() -> StorageResult<()> {
             let (graph, _cleaner) = mock_empty_graph();
-            let txn = graph.begin_transaction(IsolationLevel::Serializable);
+            let txn = graph
+                .txn_manager()
+                .begin_transaction(IsolationLevel::Serializable)
+                .unwrap();
 
             // Don't build any index
             let delete_ids = vec![1u64, 2u64];
@@ -3294,7 +3334,10 @@
         #[test]
         fn test_vector_delete_nonexistent_node() -> StorageResult<()> {
             let (graph, _cleaner) = mock_empty_graph();
-            let txn = graph.begin_transaction(IsolationLevel::Serializable);
+            let txn = graph
+                .txn_manager()
+                .begin_transaction(IsolationLevel::Serializable)
+                .unwrap();
 
             // Create initial dataset
             let test_vectors = create_small_scale_test_vectors();
@@ -3321,7 +3364,10 @@
         #[test]
         fn test_vector_insert_delete_combined() -> StorageResult<()> {
             let (graph, _cleaner) = mock_empty_graph();
-            let txn = graph.begin_transaction(IsolationLevel::Serializable);
+            let txn = graph
+                .txn_manager()
+                .begin_transaction(IsolationLevel::Serializable)
+                .unwrap();
 
             // Create initial dataset
             let test_vectors = create_small_scale_test_vectors();
@@ -3406,7 +3452,10 @@
         #[test]
         fn test_vector_operations_mixed() -> StorageResult<()> {
             let (graph, _cleaner) = mock_empty_graph();
-            let txn = graph.begin_transaction(IsolationLevel::Serializable);
+            let txn = graph
+                .txn_manager()
+                .begin_transaction(IsolationLevel::Serializable)
+                .unwrap();
 
             // Create initial dataset
             let test_vectors = create_small_scale_test_vectors();
@@ -3472,7 +3521,10 @@
         #[test]
         fn test_adaptive_filter_brute_force_search() -> StorageResult<()> {
             let (graph, _cleaner) = mock_empty_graph();
-            let txn = graph.begin_transaction(IsolationLevel::Serializable);
+            let txn = graph
+                .txn_manager()
+                .begin_transaction(IsolationLevel::Serializable)
+                .unwrap();
 
             // Use existing create_small_scale_test_vectors (200 vectors with non-consecutive IDs)
             let test_vectors = create_small_scale_test_vectors();
@@ -3531,7 +3583,10 @@
         #[test]
         fn test_adaptive_filter_post_filter_search() -> StorageResult<()> {
             let (graph, _cleaner) = mock_empty_graph();
-            let txn = graph.begin_transaction(IsolationLevel::Serializable);
+            let txn = graph
+                .txn_manager()
+                .begin_transaction(IsolationLevel::Serializable)
+                .unwrap();
 
             // Use existing test vectors
             let test_vectors = create_small_scale_test_vectors();
@@ -3610,7 +3665,10 @@
         #[test]
         fn test_adaptive_filter_pre_filter_search() -> StorageResult<()> {
             let (graph, _cleaner) = mock_empty_graph();
-            let txn = graph.begin_transaction(IsolationLevel::Serializable);
+            let txn = graph
+                .txn_manager()
+                .begin_transaction(IsolationLevel::Serializable)
+                .unwrap();
 
             // Use existing test vectors
             let test_vectors = create_small_scale_test_vectors();
@@ -3689,7 +3747,10 @@
         #[test]
         fn test_filter_search_boundary_cases() -> StorageResult<()> {
             let (graph, _cleaner) = mock_empty_graph();
-            let txn = graph.begin_transaction(IsolationLevel::Serializable);
+            let txn = graph
+                .txn_manager()
+                .begin_transaction(IsolationLevel::Serializable)
+                .unwrap();
 
             // Use existing test vectors
             let test_vectors = create_small_scale_test_vectors();
@@ -3773,7 +3834,10 @@
         #[test]
         fn test_pre_filter_search_in_cluster() -> StorageResult<()> {
             let (graph, _cleaner) = mock_empty_graph();
-            let txn = graph.begin_transaction(IsolationLevel::Serializable);
+            let txn = graph
+                .txn_manager()
+                .begin_transaction(IsolationLevel::Serializable)
+                .unwrap();
 
             // Use existing test vectors with known clustering
             let test_vectors = create_small_scale_test_vectors();
@@ -3850,7 +3914,10 @@
         #[test]
         fn test_brute_force_search_accuracy() -> StorageResult<()> {
             let (graph, _cleaner) = mock_empty_graph();
-            let txn = graph.begin_transaction(IsolationLevel::Serializable);
+            let txn = graph
+                .txn_manager()
+                .begin_transaction(IsolationLevel::Serializable)
+                .unwrap();
 
             // Create predictable test vectors with known distance relationships
             let test_vectors = create_predictable_test_vectors();
