--- conflicted
+++ resolved
@@ -922,17 +922,11 @@
 }
 
 #[cfg(test)]
-<<<<<<< HEAD
 pub mod tests {
     use std::{env, fs};
 
-    use common::datatype::types::LabelId;
-    use common::datatype::value::PropertyValue;
-=======
-mod tests {
     use minigu_common::datatype::types::LabelId;
     use minigu_common::datatype::value::PropertyValue;
->>>>>>> ab6b177e
     use {Edge, Vertex};
 
     use super::*;
