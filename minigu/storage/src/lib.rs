--- conflicted
+++ resolved
@@ -9,12 +9,9 @@
 pub mod storage;
 pub mod transaction;
 pub mod wal;
-<<<<<<< HEAD
-mod olap;
-=======
 pub use error::StorageResult;
 pub use memory::memory_graph::MemoryGraph;
 pub use memory::transaction::MemTransaction;
 pub use storage::{BoxedGraph, Graph, MutGraph, StorageTransaction};
 pub use transaction::IsolationLevel;
->>>>>>> 3e3513a4
+mod olap;
