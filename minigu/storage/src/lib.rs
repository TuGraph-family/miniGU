--- conflicted
+++ resolved
@@ -3,9 +3,4 @@
 pub mod memory;
 pub mod model;
 pub mod storage;
-<<<<<<< HEAD
-pub mod transaction;
-pub mod wal;
-=======
-pub mod transaction;
->>>>>>> 590c2f12
+pub mod transaction;