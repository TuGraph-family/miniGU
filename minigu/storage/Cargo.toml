[package]
edition.workspace = true
name = "minigu-storage"
version = "0.1.0"

[dev-dependencies]
rand = "0.9.1"
serial_test = "3.2.0"

[dependencies]
bytes = "1.10.0"
chrono = "0.4.40"
crc32fast = "1.4.2"
crossbeam-epoch = "0.9"
<<<<<<< HEAD
common = { path = "../common" }
bitvec = "1.0.1"
=======
crossbeam-skiplist = "0.1"
dashmap = "6.1"
minigu-common = { workspace = true }
postcard = { version = "1.1.1", features = ["alloc"] }
serde = { version = "1.0", features = ["derive"] }
thiserror = "2.0.0"
uuid = { version = "1.7.0", features = ["v4", "serde"] }
>>>>>>> 3e3513a4

[lints]
workspace = true<|MERGE_RESOLUTION|>--- conflicted
+++ resolved
@@ -12,10 +12,6 @@
 chrono = "0.4.40"
 crc32fast = "1.4.2"
 crossbeam-epoch = "0.9"
-<<<<<<< HEAD
-common = { path = "../common" }
-bitvec = "1.0.1"
-=======
 crossbeam-skiplist = "0.1"
 dashmap = "6.1"
 minigu-common = { workspace = true }
@@ -23,7 +19,8 @@
 serde = { version = "1.0", features = ["derive"] }
 thiserror = "2.0.0"
 uuid = { version = "1.7.0", features = ["v4", "serde"] }
->>>>>>> 3e3513a4
+
+bitvec = "1.0.1"
 
 [lints]
 workspace = true