mod common;

<<<<<<< HEAD
use minigu_common::types::{EdgeId, LabelId, VertexId};
use minigu_common::value::ScalarValue;
use minigu_storage::memory::checkpoint::CheckpointManagerConfig;
use minigu_storage::model::edge::Edge;
use minigu_storage::model::properties::PropertyRecord;
use minigu_storage::model::vertex::Vertex;
use minigu_storage::wal::graph_wal::WalManagerConfig;
use minigu_storage::{
    Graph, IsolationLevel, MemoryGraph, MutGraph, StorageResult, StorageTransaction,
};

const PERSON_LABEL_ID: LabelId = LabelId::new(1).unwrap();
const FRIEND_LABEL_ID: LabelId = LabelId::new(1).unwrap();
const FOLLOW_LABEL_ID: LabelId = LabelId::new(2).unwrap();

fn create_test_vertex(id: VertexId, name: &str, age: i32) -> Vertex {
    Vertex::new(
        id,
        PERSON_LABEL_ID,
        PropertyRecord::new(vec![
            ScalarValue::String(Some(name.to_string())),
            ScalarValue::Int32(Some(age)),
        ]),
    )
}

fn create_test_edge(id: EdgeId, from: VertexId, to: VertexId, relation: LabelId) -> Edge {
    Edge::new(
        id,
        from,
        to,
        relation,
        PropertyRecord::new(vec![ScalarValue::String(Some("2024-01-01".to_string()))]),
    )
}

fn mock_checkpoint_config() -> CheckpointManagerConfig {
    let dir = env::temp_dir().join(format!(
        "test_checkpoint_{}_{}",
        chrono::Utc::now(),
        rand::random::<u32>()
    ));
    fs::create_dir_all(&dir).unwrap();
    CheckpointManagerConfig {
        checkpoint_dir: dir,
        max_checkpoints: 3,
        auto_checkpoint_interval_secs: 0, // Disable auto checkpoints for testing
        checkpoint_prefix: "test_checkpoint".to_string(),
        transaction_timeout_secs: 10,
    }
}

fn mock_wal_config() -> WalManagerConfig {
    let file_name = format!(
        "test_wal_{}_{}.log",
        chrono::Utc::now(),
        rand::random::<u32>()
    );
    let path = env::temp_dir().join(file_name);
    WalManagerConfig { wal_path: path }
}

pub struct Cleaner {
    wal_path: std::path::PathBuf,
    checkpoint_dir: std::path::PathBuf,
}

impl Cleaner {
    pub fn new(checkpoint_config: &CheckpointManagerConfig, wal_config: &WalManagerConfig) -> Self {
        Self {
            wal_path: wal_config.wal_path.clone(),
            checkpoint_dir: checkpoint_config.checkpoint_dir.clone(),
        }
    }
}

impl Drop for Cleaner {
    fn drop(&mut self) {
        let _ = fs::remove_file(&self.wal_path);
        let _ = fs::remove_dir_all(&self.checkpoint_dir);
    }
}

fn mock_empty_graph() -> (Arc<MemoryGraph>, Cleaner) {
    let checkpoint_config = mock_checkpoint_config();
    let wal_config = mock_wal_config();
    let cleaner = Cleaner::new(&checkpoint_config, &wal_config);
    let graph = MemoryGraph::with_config_fresh(checkpoint_config, wal_config);
    (graph, cleaner)
}
=======
use common::*;
use minigu_storage::{Graph, IsolationLevel, MutGraph, StorageResult, StorageTransaction};
>>>>>>> 26b4a85f

#[test]
fn test_graph_basic_operations() -> StorageResult<()> {
    // 1. Create MemGraph
    let (graph, _cleaner) = create_empty_graph();

    // 2. Open transaction
    let txn = graph.begin_transaction(IsolationLevel::Serializable);

    // 3. Create vertices
    let alice = create_test_vertex(1, "Alice", 25);
    let bob = create_test_vertex(2, "Bob", 30);
    let carol = create_test_vertex(3, "Carol", 28);
    let dave = create_test_vertex(4, "Dave", 32);

    // Add vertices to graph
    let alice_id = graph.create_vertex(&txn, alice.clone())?;
    let bob_id = graph.create_vertex(&txn, bob.clone())?;
    let carol_id = graph.create_vertex(&txn, carol.clone())?;
    let dave_id = graph.create_vertex(&txn, dave.clone())?;

    // 4. Create edges
    let friend_edge = create_test_edge(1, alice_id, bob_id, FRIEND_LABEL_ID);
    let follow_edge = create_test_edge(2, bob_id, carol_id, FOLLOW_LABEL_ID);
    let another_friend_edge = create_test_edge(3, alice_id, carol_id, FRIEND_LABEL_ID);
    let another_follow_edge = create_test_edge(4, carol_id, dave_id, FOLLOW_LABEL_ID);

    // Add edges to graph
    let friend_edge_id = graph.create_edge(&txn, friend_edge.clone())?;
    let follow_edge_id = graph.create_edge(&txn, follow_edge.clone())?;
    let another_friend_edge_id = graph.create_edge(&txn, another_friend_edge.clone())?;
    let another_follow_edge_id = graph.create_edge(&txn, another_follow_edge.clone())?;

    // 5. Test vertex retrieval
    let retrieved_alice = graph.get_vertex(&txn, alice_id)?;
    assert_eq!(retrieved_alice, alice);

    // 6. Test edge retrieval
    let retrieved_friend = graph.get_edge(&txn, friend_edge_id)?;
    assert_eq!(retrieved_friend, friend_edge);

    // 7. Test adjacency iterator
    {
        let mut adj_count = 0;
        let adj_iter = txn.iter_adjacency(alice_id);
        for adj_result in adj_iter {
            let adj = adj_result?;
            assert!(adj.eid() == friend_edge_id || adj.eid() == another_friend_edge_id);
            adj_count += 1;
        }
        assert_eq!(adj_count, 2); // Alice should have 2 outgoing edges
    }

    // 8. Test vertex iterator
    {
        let mut vertex_count = 0;
        let vertex_iter = txn.iter_vertices().filter_map(|v| v.ok()).filter(|v| {
            match v.properties()[0].try_as_string() {
                Some(Some(name)) => {
                    name == "Alice" || name == "Bob" || name == "Carol" || name == "Dave"
                }
                _ => false,
            }
        });

        for _ in vertex_iter {
            vertex_count += 1;
        }
        assert_eq!(vertex_count, 4);
    }

    // 9. Test edge iterator
    {
        let mut edge_count = 0;
        let edge_iter = txn
            .iter_edges()
            .filter_map(|e| e.ok())
            .filter(|e| e.src_id() == alice_id);

        for _ in edge_iter {
            edge_count += 1;
        }
        assert_eq!(edge_count, 2); // Alice should have 2 outgoing edges
    }

    txn.commit()?;

    // 10. Open new transaction and verify data
    let verify_txn = graph.begin_transaction(IsolationLevel::Serializable);

    // Verify vertices still exist
    assert_eq!(graph.get_vertex(&verify_txn, alice_id)?, alice);
    assert_eq!(graph.get_vertex(&verify_txn, bob_id)?, bob);
    assert_eq!(graph.get_vertex(&verify_txn, carol_id)?, carol);
    assert_eq!(graph.get_vertex(&verify_txn, dave_id)?, dave);

    // Verify edges still exist
    assert_eq!(graph.get_edge(&verify_txn, friend_edge_id)?, friend_edge);
    assert_eq!(graph.get_edge(&verify_txn, follow_edge_id)?, follow_edge);
    assert_eq!(
        graph.get_edge(&verify_txn, another_friend_edge_id)?,
        another_friend_edge
    );
    assert_eq!(
        graph.get_edge(&verify_txn, another_follow_edge_id)?,
        another_follow_edge
    );

    verify_txn.commit()?;

    // 11. Test delete vertices and edges
    let delete_txn = graph.begin_transaction(IsolationLevel::Serializable);
    graph.delete_vertex(&delete_txn, alice_id)?;
    graph.delete_edge(&delete_txn, another_follow_edge_id)?;
    delete_txn.commit()?;

    // 12. Open new transaction and verify data
    let verify_txn = graph.begin_transaction(IsolationLevel::Serializable);

    // Check alice's vertex and its corresponding edges
    assert!(graph.get_vertex(&verify_txn, alice_id).is_err());
    assert!(graph.get_edge(&verify_txn, friend_edge_id).is_err());
    assert!(graph.get_edge(&verify_txn, another_friend_edge_id).is_err());

    // Check carol's vertex and its corresponding edges
    assert!(graph.get_vertex(&verify_txn, carol_id).is_ok());
    assert!(graph.get_edge(&verify_txn, follow_edge_id).is_ok());
    assert!(graph.get_edge(&verify_txn, another_follow_edge_id).is_err());

    // Check Vertex Iterator
    {
        let mut vertex_count = 0;
        let vertex_iter = verify_txn
            .iter_vertices()
            .filter_map(|v| v.ok())
            .filter(|v| match v.properties()[0].try_as_string() {
                Some(Some(name)) => {
                    name == "Alice" || name == "Bob" || name == "Carol" || name == "Dave"
                }
                _ => false,
            });
        for _ in vertex_iter {
            vertex_count += 1;
        }
        assert_eq!(vertex_count, 3); // Alice should be deleted
    }

    // Check Edge Iterator
    {
        let mut edge_count = 0;
        let edge_iter = verify_txn
            .iter_edges()
            .filter_map(|e| e.ok())
            .filter(|e| e.src_id() == alice_id);
        for _ in edge_iter {
            edge_count += 1;
        }
        assert_eq!(edge_count, 0); // Alice's edges should be deleted
    }

    // Check Adjacency Iterator
    {
        let mut adj_count = 0;
        let adj_iter = verify_txn.iter_adjacency(carol_id);
        for adj_result in adj_iter {
            let adj = adj_result?;
            assert!(adj.eid() == follow_edge_id);
            adj_count += 1;
        }
        assert_eq!(adj_count, 1); // Carol's adjacency list should contain follow_edge_id
    }
    verify_txn.commit()?;

    // 13. Test garbage collection
    // Loop to trigger garbage collection
    for _ in 0..50 {
        let txn = graph.begin_transaction(IsolationLevel::Serializable);
        txn.commit()?;
    }

    Ok(())
}<|MERGE_RESOLUTION|>--- conflicted
+++ resolved
@@ -1,100 +1,7 @@
 mod common;
 
-<<<<<<< HEAD
-use minigu_common::types::{EdgeId, LabelId, VertexId};
-use minigu_common::value::ScalarValue;
-use minigu_storage::memory::checkpoint::CheckpointManagerConfig;
-use minigu_storage::model::edge::Edge;
-use minigu_storage::model::properties::PropertyRecord;
-use minigu_storage::model::vertex::Vertex;
-use minigu_storage::wal::graph_wal::WalManagerConfig;
-use minigu_storage::{
-    Graph, IsolationLevel, MemoryGraph, MutGraph, StorageResult, StorageTransaction,
-};
-
-const PERSON_LABEL_ID: LabelId = LabelId::new(1).unwrap();
-const FRIEND_LABEL_ID: LabelId = LabelId::new(1).unwrap();
-const FOLLOW_LABEL_ID: LabelId = LabelId::new(2).unwrap();
-
-fn create_test_vertex(id: VertexId, name: &str, age: i32) -> Vertex {
-    Vertex::new(
-        id,
-        PERSON_LABEL_ID,
-        PropertyRecord::new(vec![
-            ScalarValue::String(Some(name.to_string())),
-            ScalarValue::Int32(Some(age)),
-        ]),
-    )
-}
-
-fn create_test_edge(id: EdgeId, from: VertexId, to: VertexId, relation: LabelId) -> Edge {
-    Edge::new(
-        id,
-        from,
-        to,
-        relation,
-        PropertyRecord::new(vec![ScalarValue::String(Some("2024-01-01".to_string()))]),
-    )
-}
-
-fn mock_checkpoint_config() -> CheckpointManagerConfig {
-    let dir = env::temp_dir().join(format!(
-        "test_checkpoint_{}_{}",
-        chrono::Utc::now(),
-        rand::random::<u32>()
-    ));
-    fs::create_dir_all(&dir).unwrap();
-    CheckpointManagerConfig {
-        checkpoint_dir: dir,
-        max_checkpoints: 3,
-        auto_checkpoint_interval_secs: 0, // Disable auto checkpoints for testing
-        checkpoint_prefix: "test_checkpoint".to_string(),
-        transaction_timeout_secs: 10,
-    }
-}
-
-fn mock_wal_config() -> WalManagerConfig {
-    let file_name = format!(
-        "test_wal_{}_{}.log",
-        chrono::Utc::now(),
-        rand::random::<u32>()
-    );
-    let path = env::temp_dir().join(file_name);
-    WalManagerConfig { wal_path: path }
-}
-
-pub struct Cleaner {
-    wal_path: std::path::PathBuf,
-    checkpoint_dir: std::path::PathBuf,
-}
-
-impl Cleaner {
-    pub fn new(checkpoint_config: &CheckpointManagerConfig, wal_config: &WalManagerConfig) -> Self {
-        Self {
-            wal_path: wal_config.wal_path.clone(),
-            checkpoint_dir: checkpoint_config.checkpoint_dir.clone(),
-        }
-    }
-}
-
-impl Drop for Cleaner {
-    fn drop(&mut self) {
-        let _ = fs::remove_file(&self.wal_path);
-        let _ = fs::remove_dir_all(&self.checkpoint_dir);
-    }
-}
-
-fn mock_empty_graph() -> (Arc<MemoryGraph>, Cleaner) {
-    let checkpoint_config = mock_checkpoint_config();
-    let wal_config = mock_wal_config();
-    let cleaner = Cleaner::new(&checkpoint_config, &wal_config);
-    let graph = MemoryGraph::with_config_fresh(checkpoint_config, wal_config);
-    (graph, cleaner)
-}
-=======
 use common::*;
 use minigu_storage::{Graph, IsolationLevel, MutGraph, StorageResult, StorageTransaction};
->>>>>>> 26b4a85f
 
 #[test]
 fn test_graph_basic_operations() -> StorageResult<()> {
