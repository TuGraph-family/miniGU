use std::fmt::Debug;
use std::sync::{Arc, Weak};

<<<<<<< HEAD
use minigu_common::types::{LabelId, ProcedureId};
=======
use minigu_common::data_type::{DataSchemaRef, LogicalType};
use minigu_common::types::{GraphId, LabelId, ProcedureId, PropertyId};
>>>>>>> 07e0e281

use crate::error::CatalogResult;
use crate::label_set::LabelSet;
use crate::property::Property;

pub type CatalogRef = Arc<dyn CatalogProvider>;
pub type DirectoryRef = Arc<dyn DirectoryProvider>;
pub type SchemaRef = Arc<dyn SchemaProvider>;
pub type GraphRef = Arc<dyn GraphProvider>;
pub type GraphTypeRef = Arc<dyn GraphTypeProvider>;
pub type VertexTypeRef = Arc<dyn VertexTypeProvider>;
pub type EdgeTypeRef = Arc<dyn EdgeTypeProvider>;
pub type ProcedureRef = Arc<dyn ProcedureProvider>;

/// The top-level catalog provider, responsible for managing multiple directories and schemas,
/// resembling a UNIX filesystem.
pub trait CatalogProvider: Debug + Send + Sync {
    /// Retrieves the root directory or schema of the catalog.
    fn get_root(&self) -> CatalogResult<DirectoryOrSchema>;
}

pub trait DirectoryProvider: Debug + Send + Sync {
    /// Returns the parent directory ID of the directory.
    fn parent(&self) -> Option<Weak<dyn DirectoryProvider>>;

    /// Retrieves a child directory or schema by its name.
    fn get_child(&self, name: &str) -> CatalogResult<Option<DirectoryOrSchema>>;

    /// Returns an iterator over the children of the directory.
    fn children(&self) -> Box<dyn Iterator<Item = (&str, DirectoryOrSchema)> + '_>;
}

/// Represents a logical schema, which contains graphs and graph type definitions.
pub trait SchemaProvider: Debug + Send + Sync {
    /// Returns the parent directory ID of the schema.
    fn parent(&self) -> Option<Weak<dyn DirectoryProvider>>;

    /// Returns an iterator over the graphs of the schema.
    fn graphs(&self) -> Box<dyn Iterator<Item = (&str, GraphRef)> + '_>;

    /// Retrieves a graph by its name.
    fn get_graph(&self, name: &str) -> CatalogResult<Option<GraphRef>>;

    /// Returns an iterator over the graph types of the schema.
    fn graph_types(&self) -> Box<dyn Iterator<Item = (&str, GraphTypeRef)> + '_>;

    /// Retrieves a graph type by its name.
    fn get_graph_type(&self, name: &str) -> CatalogResult<Option<GraphTypeRef>>;

<<<<<<< HEAD
    /// Retrieves a procedure ID by its name.
    fn get_procedure_id(&self, name: &str) -> CatalogResult<Option<ProcedureId>>;
=======
    /// Returns an iterator over the procedures of the schema.
    fn procedures(&self) -> Box<dyn Iterator<Item = (&str, ProcedureRef)> + '_>;

    /// Retrieves a procedure by its name.
    fn get_procedure(&self, name: &str) -> CatalogResult<Option<ProcedureRef>>;
>>>>>>> 07e0e281
}

/// Represents a graph, which is an instance of a graph type.
pub trait GraphProvider: Debug + Send + Sync {
    /// Returns the ID of the graph.
    fn id(&self) -> GraphId;

    /// Returns the graph type of the graph.
    fn graph_type(&self) -> GraphTypeRef;
}

/// Represents a graph type, which defines the structure of a graph.
/// It contains vertex types and edge types.
pub trait GraphTypeProvider: Debug + Send + Sync {
    /// Retrieves the ID of a label by its name.
    fn get_label_id(&self, name: &str) -> CatalogResult<Option<LabelId>>;

    /// Returns an iterator over the labels of the graph type.
    fn labels(&self) -> Box<dyn Iterator<Item = (&str, LabelId)> + '_>;

    /// Retrieves a vertex type by its key label set.
    fn get_vertex_type(&self, key: &LabelSet) -> CatalogResult<Option<VertexTypeRef>>;

    /// Returns an iterator over the vertex types of the graph type.
    fn vertex_types(&self) -> Box<dyn Iterator<Item = (&LabelSet, VertexTypeRef)> + '_>;

    /// Retrieves an edge type by its key label set.
    fn get_edge_type(&self, key: &LabelSet) -> CatalogResult<Option<EdgeTypeRef>>;

    /// Returns an iterator over the edge types of the graph type.
    fn edge_types(&self) -> Box<dyn Iterator<Item = (&LabelSet, EdgeTypeRef)> + '_>;
}

/// Represents a vertex type, which defines the structure of a vertex.
pub trait VertexTypeProvider: Debug + Send + Sync + PropertySetProvider {
    /// Returns the label set of the vertex type.
    fn label_set(&self) -> &LabelSet;
}

/// Represents an edge type, which defines the structure of an edge.
pub trait EdgeTypeProvider: Debug + Send + Sync + PropertySetProvider {
    /// Returns the label set of the edge type.
    fn label_set(&self) -> &LabelSet;

    /// Returns the source vertex type of the edge type.
    fn src(&self) -> VertexTypeRef;

    /// Returns the destination vertex type of the edge type.
    fn dst(&self) -> VertexTypeRef;
}

/// Represents a property set, which contains properties of a vertex or edge type.
pub trait PropertySetProvider: Debug + Send + Sync {
    /// Retrieves a property by its name.
    fn get_property(&self, name: &str) -> CatalogResult<Option<(PropertyId, &Property)>>;

    /// Returns an iterator over the properties.
    fn properties(&self) -> Box<dyn Iterator<Item = (PropertyId, &Property)> + '_>;
}

pub trait ProcedureProvider: Debug + Send + Sync {
    /// Returns the ID of the procedure.
    fn id(&self) -> ProcedureId;

    /// Returns the description of the procedure.
    fn description(&self) -> &str;

    /// Returns the parameters of the procedure.
    fn parameters(&self) -> &[LogicalType];

    /// Returns the data schema of the procedure.
    fn schema(&self) -> Option<DataSchemaRef>;
}

#[derive(Debug, Clone)]
pub enum DirectoryOrSchema {
    Directory(DirectoryRef),
    Schema(SchemaRef),
}

impl DirectoryOrSchema {
    #[inline]
    pub fn is_directory(&self) -> bool {
        matches!(self, Self::Directory(_))
    }

    #[inline]
    pub fn is_schema(&self) -> bool {
        matches!(self, Self::Schema(_))
    }

    #[inline]
    pub fn as_directory(&self) -> Option<&DirectoryRef> {
        match self {
            Self::Directory(dir) => Some(dir),
            Self::Schema(_) => None,
        }
    }

    #[inline]
    pub fn as_schema(&self) -> Option<&SchemaRef> {
        match self {
            Self::Directory(_) => None,
            Self::Schema(schema) => Some(schema),
        }
    }
}

impl From<DirectoryRef> for DirectoryOrSchema {
    #[inline]
    fn from(value: DirectoryRef) -> Self {
        Self::Directory(value)
    }
}

impl From<SchemaRef> for DirectoryOrSchema {
    #[inline]
    fn from(value: SchemaRef) -> Self {
        Self::Schema(value)
    }
}<|MERGE_RESOLUTION|>--- conflicted
+++ resolved
@@ -1,12 +1,8 @@
 use std::fmt::Debug;
 use std::sync::{Arc, Weak};
 
-<<<<<<< HEAD
-use minigu_common::types::{LabelId, ProcedureId};
-=======
 use minigu_common::data_type::{DataSchemaRef, LogicalType};
 use minigu_common::types::{GraphId, LabelId, ProcedureId, PropertyId};
->>>>>>> 07e0e281
 
 use crate::error::CatalogResult;
 use crate::label_set::LabelSet;
@@ -56,16 +52,11 @@
     /// Retrieves a graph type by its name.
     fn get_graph_type(&self, name: &str) -> CatalogResult<Option<GraphTypeRef>>;
 
-<<<<<<< HEAD
-    /// Retrieves a procedure ID by its name.
-    fn get_procedure_id(&self, name: &str) -> CatalogResult<Option<ProcedureId>>;
-=======
     /// Returns an iterator over the procedures of the schema.
     fn procedures(&self) -> Box<dyn Iterator<Item = (&str, ProcedureRef)> + '_>;
 
     /// Retrieves a procedure by its name.
     fn get_procedure(&self, name: &str) -> CatalogResult<Option<ProcedureRef>>;
->>>>>>> 07e0e281
 }
 
 /// Represents a graph, which is an instance of a graph type.
