#![feature(impl_trait_in_assoc_type)]

pub mod constants;
pub mod data_chunk;
pub mod data_type;
<<<<<<< HEAD
pub mod datatype;
pub mod error;
=======
>>>>>>> 50ebfff7
pub mod logical_type;
pub mod ordering;
pub mod types;
pub mod value;<|MERGE_RESOLUTION|>--- conflicted
+++ resolved
@@ -3,12 +3,7 @@
 pub mod constants;
 pub mod data_chunk;
 pub mod data_type;
-<<<<<<< HEAD
-pub mod datatype;
 pub mod error;
-=======
->>>>>>> 50ebfff7
-pub mod logical_type;
 pub mod ordering;
 pub mod types;
 pub mod value;