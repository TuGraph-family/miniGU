--- conflicted
+++ resolved
@@ -1,4 +1,3 @@
-<<<<<<< HEAD
 #![feature(impl_trait_in_assoc_type)]
 
 pub mod data_chunk;
@@ -6,6 +5,4 @@
 pub mod ordering;
 pub mod types;
 pub mod value;
-=======
-pub mod datatype;
->>>>>>> 590c2f12
+pub mod datatype;