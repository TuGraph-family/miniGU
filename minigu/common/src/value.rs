use std::hash::Hash;
use std::sync::Arc;

use arrow::array::{
    Array, ArrayRef, AsArray, BooleanArray, FixedSizeListArray, Float32Array, Float64Array,
    Int8Array, Int16Array, Int32Array, Int64Array, NullArray, StringArray, UInt8Array, UInt16Array,
    UInt32Array, UInt64Array,
};
use arrow::datatypes::DataType;
use ordered_float::OrderedFloat;
use serde::{Deserialize, Serialize};

use crate::types::{EdgeId, LabelId, VertexId};

const EPSILON: f64 = 1e-10;

#[derive(Debug, Clone, PartialEq)]
pub enum ConversionError {
    NullValue,
    IncompatibleType,
    Overflow,
    ParseError(String),
}

impl ScalarValue {
    // Convert to i8
    pub fn to_i8(&self) -> Result<i8, ConversionError> {
        match self {
            ScalarValue::Int8(Some(v)) => Ok(*v),
            ScalarValue::Int8(None) => Err(ConversionError::NullValue),
            ScalarValue::Int16(Some(v)) => {
                if *v > i8::MAX as i16 || *v < i8::MIN as i16 {
                    Err(ConversionError::Overflow)
                } else {
                    Ok(*v as i8)
                }
            }
            ScalarValue::Int16(None) => Err(ConversionError::NullValue),
            ScalarValue::Int32(Some(v)) => {
                if *v > i8::MAX as i32 || *v < i8::MIN as i32 {
                    Err(ConversionError::Overflow)
                } else {
                    Ok(*v as i8)
                }
            }
            ScalarValue::Int32(None) => Err(ConversionError::NullValue),
            ScalarValue::Int64(Some(v)) => {
                if *v > i8::MAX as i64 || *v < i8::MIN as i64 {
                    Err(ConversionError::Overflow)
                } else {
                    Ok(*v as i8)
                }
            }
            ScalarValue::Int64(None) => Err(ConversionError::NullValue),
            ScalarValue::UInt8(Some(v)) => {
                if *v > i8::MAX as u8 {
                    Err(ConversionError::Overflow)
                } else {
                    Ok(*v as i8)
                }
            }
            ScalarValue::UInt8(None) => Err(ConversionError::NullValue),
            ScalarValue::UInt16(Some(v)) => {
                if *v > i8::MAX as u16 {
                    Err(ConversionError::Overflow)
                } else {
                    Ok(*v as i8)
                }
            }
            ScalarValue::UInt16(None) => Err(ConversionError::NullValue),
            ScalarValue::UInt32(Some(v)) => {
                if *v > i8::MAX as u32 {
                    Err(ConversionError::Overflow)
                } else {
                    Ok(*v as i8)
                }
            }
            ScalarValue::UInt32(None) => Err(ConversionError::NullValue),
            ScalarValue::UInt64(Some(v)) => {
                if *v > i8::MAX as u64 {
                    Err(ConversionError::Overflow)
                } else {
                    Ok(*v as i8)
                }
            }
            ScalarValue::UInt64(None) => Err(ConversionError::NullValue),
            ScalarValue::Float32(Some(v)) => {
                let f = v.into_inner();
                if f.is_nan() || f.is_infinite() {
                    Err(ConversionError::ParseError(f.to_string()))
                } else if f > i8::MAX as f32 || f < i8::MIN as f32 {
                    Err(ConversionError::Overflow)
                } else {
                    Ok(f as i8)
                }
            }
            ScalarValue::Float32(None) => Err(ConversionError::NullValue),
            ScalarValue::Float64(Some(v)) => {
                let f = v.into_inner();
                if f.is_nan() || f.is_infinite() {
                    Err(ConversionError::ParseError(f.to_string()))
                } else if f > i8::MAX as f64 || f < i8::MIN as f64 {
                    Err(ConversionError::Overflow)
                } else {
                    Ok(f as i8)
                }
            }
            ScalarValue::Float64(None) => Err(ConversionError::NullValue),
            ScalarValue::Boolean(Some(v)) => Ok(if *v { 1 } else { 0 }),
            ScalarValue::Boolean(None) => Err(ConversionError::NullValue),
            ScalarValue::String(Some(s)) => s
                .parse::<i8>()
                .map_err(|_| ConversionError::ParseError(s.clone())),
            ScalarValue::String(None) => Err(ConversionError::NullValue),
            ScalarValue::Null => Err(ConversionError::NullValue),
            _ => Err(ConversionError::IncompatibleType),
        }
    }

    // Convert to i16
    pub fn to_i16(&self) -> Result<i16, ConversionError> {
        match self {
            ScalarValue::Int8(Some(v)) => Ok(*v as i16),
            ScalarValue::Int8(None) => Err(ConversionError::NullValue),
            ScalarValue::Int16(Some(v)) => Ok(*v),
            ScalarValue::Int16(None) => Err(ConversionError::NullValue),
            ScalarValue::Int32(Some(v)) => {
                if *v > i16::MAX as i32 || *v < i16::MIN as i32 {
                    Err(ConversionError::Overflow)
                } else {
                    Ok(*v as i16)
                }
            }
            ScalarValue::Int32(None) => Err(ConversionError::NullValue),
            ScalarValue::Int64(Some(v)) => {
                if *v > i16::MAX as i64 || *v < i16::MIN as i64 {
                    Err(ConversionError::Overflow)
                } else {
                    Ok(*v as i16)
                }
            }
            ScalarValue::Int64(None) => Err(ConversionError::NullValue),
            ScalarValue::UInt8(Some(v)) => Ok(*v as i16),
            ScalarValue::UInt8(None) => Err(ConversionError::NullValue),
            ScalarValue::UInt16(Some(v)) => {
                if *v > i16::MAX as u16 {
                    Err(ConversionError::Overflow)
                } else {
                    Ok(*v as i16)
                }
            }
            ScalarValue::UInt16(None) => Err(ConversionError::NullValue),
            ScalarValue::UInt32(Some(v)) => {
                if *v > i16::MAX as u32 {
                    Err(ConversionError::Overflow)
                } else {
                    Ok(*v as i16)
                }
            }
            ScalarValue::UInt32(None) => Err(ConversionError::NullValue),
            ScalarValue::UInt64(Some(v)) => {
                if *v > i16::MAX as u64 {
                    Err(ConversionError::Overflow)
                } else {
                    Ok(*v as i16)
                }
            }
            ScalarValue::UInt64(None) => Err(ConversionError::NullValue),
            ScalarValue::Float32(Some(v)) => {
                let f = v.into_inner();
                if f.is_nan() || f.is_infinite() {
                    Err(ConversionError::ParseError(f.to_string()))
                } else if f > i16::MAX as f32 || f < i16::MIN as f32 {
                    Err(ConversionError::Overflow)
                } else {
                    Ok(f as i16)
                }
            }
            ScalarValue::Float32(None) => Err(ConversionError::NullValue),
            ScalarValue::Float64(Some(v)) => {
                let f = v.into_inner();
                if f.is_nan() || f.is_infinite() {
                    Err(ConversionError::ParseError(f.to_string()))
                } else if f > i16::MAX as f64 || f < i16::MIN as f64 {
                    Err(ConversionError::Overflow)
                } else {
                    Ok(f as i16)
                }
            }
            ScalarValue::Float64(None) => Err(ConversionError::NullValue),
            ScalarValue::Boolean(Some(v)) => Ok(if *v { 1 } else { 0 }),
            ScalarValue::Boolean(None) => Err(ConversionError::NullValue),
            ScalarValue::String(Some(s)) => s
                .parse::<i16>()
                .map_err(|_| ConversionError::ParseError(s.clone())),
            ScalarValue::String(None) => Err(ConversionError::NullValue),
            ScalarValue::Null => Err(ConversionError::NullValue),
            _ => Err(ConversionError::IncompatibleType),
        }
    }

    // Convert to i32
    pub fn to_i32(&self) -> Result<i32, ConversionError> {
        match self {
            ScalarValue::Int8(Some(v)) => Ok(*v as i32),
            ScalarValue::Int8(None) => Err(ConversionError::NullValue),
            ScalarValue::Int16(Some(v)) => Ok(*v as i32),
            ScalarValue::Int16(None) => Err(ConversionError::NullValue),
            ScalarValue::Int32(Some(v)) => Ok(*v),
            ScalarValue::Int32(None) => Err(ConversionError::NullValue),
            ScalarValue::Int64(Some(v)) => {
                if *v > i32::MAX as i64 || *v < i32::MIN as i64 {
                    Err(ConversionError::Overflow)
                } else {
                    Ok(*v as i32)
                }
            }
            ScalarValue::Int64(None) => Err(ConversionError::NullValue),
            ScalarValue::UInt8(Some(v)) => Ok(*v as i32),
            ScalarValue::UInt8(None) => Err(ConversionError::NullValue),
            ScalarValue::UInt16(Some(v)) => Ok(*v as i32),
            ScalarValue::UInt16(None) => Err(ConversionError::NullValue),
            ScalarValue::UInt32(Some(v)) => {
                if *v > i32::MAX as u32 {
                    Err(ConversionError::Overflow)
                } else {
                    Ok(*v as i32)
                }
            }
            ScalarValue::UInt32(None) => Err(ConversionError::NullValue),
            ScalarValue::UInt64(Some(v)) => {
                if *v > i32::MAX as u64 {
                    Err(ConversionError::Overflow)
                } else {
                    Ok(*v as i32)
                }
            }
            ScalarValue::UInt64(None) => Err(ConversionError::NullValue),
            ScalarValue::Float32(Some(v)) => {
                let f = v.into_inner();
                if f.is_nan() || f.is_infinite() {
                    Err(ConversionError::ParseError(f.to_string()))
                } else if f > i32::MAX as f32 || f < i32::MIN as f32 {
                    Err(ConversionError::Overflow)
                } else {
                    Ok(f as i32)
                }
            }
            ScalarValue::Float32(None) => Err(ConversionError::NullValue),
            ScalarValue::Float64(Some(v)) => {
                let f = v.into_inner();
                if f.is_nan() || f.is_infinite() {
                    Err(ConversionError::ParseError(f.to_string()))
                } else if f > i32::MAX as f64 || f < i32::MIN as f64 {
                    Err(ConversionError::Overflow)
                } else {
                    Ok(f as i32)
                }
            }
            ScalarValue::Float64(None) => Err(ConversionError::NullValue),
            ScalarValue::Boolean(Some(v)) => Ok(if *v { 1 } else { 0 }),
            ScalarValue::Boolean(None) => Err(ConversionError::NullValue),
            ScalarValue::String(Some(s)) => s
                .parse::<i32>()
                .map_err(|_| ConversionError::ParseError(s.clone())),
            ScalarValue::String(None) => Err(ConversionError::NullValue),
            ScalarValue::Null => Err(ConversionError::NullValue),
            _ => Err(ConversionError::IncompatibleType),
        }
    }

    // Convert to i64
    pub fn to_i64(&self) -> Result<i64, ConversionError> {
        match self {
            ScalarValue::Int8(Some(v)) => Ok(*v as i64),
            ScalarValue::Int8(None) => Err(ConversionError::NullValue),
            ScalarValue::Int16(Some(v)) => Ok(*v as i64),
            ScalarValue::Int16(None) => Err(ConversionError::NullValue),
            ScalarValue::Int32(Some(v)) => Ok(*v as i64),
            ScalarValue::Int32(None) => Err(ConversionError::NullValue),
            ScalarValue::Int64(Some(v)) => Ok(*v),
            ScalarValue::Int64(None) => Err(ConversionError::NullValue),
            ScalarValue::UInt8(Some(v)) => Ok(*v as i64),
            ScalarValue::UInt8(None) => Err(ConversionError::NullValue),
            ScalarValue::UInt16(Some(v)) => Ok(*v as i64),
            ScalarValue::UInt16(None) => Err(ConversionError::NullValue),
            ScalarValue::UInt32(Some(v)) => Ok(*v as i64),
            ScalarValue::UInt32(None) => Err(ConversionError::NullValue),
            ScalarValue::UInt64(Some(v)) => {
                if *v > i64::MAX as u64 {
                    Err(ConversionError::Overflow)
                } else {
                    Ok(*v as i64)
                }
            }
            ScalarValue::UInt64(None) => Err(ConversionError::NullValue),
            ScalarValue::Float32(Some(v)) => {
                let f = v.into_inner();
                if f.is_nan() || f.is_infinite() {
                    Err(ConversionError::ParseError(f.to_string()))
                } else if f > i64::MAX as f32 || f < i64::MIN as f32 {
                    Err(ConversionError::Overflow)
                } else {
                    Ok(f as i64)
                }
            }
            ScalarValue::Float32(None) => Err(ConversionError::NullValue),
            ScalarValue::Float64(Some(v)) => {
                let f = v.into_inner();
                if f.is_nan() || f.is_infinite() {
                    Err(ConversionError::ParseError(f.to_string()))
                } else if f > i64::MAX as f64 || f < i64::MIN as f64 {
                    Err(ConversionError::Overflow)
                } else {
                    Ok(f as i64)
                }
            }
            ScalarValue::Float64(None) => Err(ConversionError::NullValue),
            ScalarValue::Boolean(Some(v)) => Ok(if *v { 1 } else { 0 }),
            ScalarValue::Boolean(None) => Err(ConversionError::NullValue),
            ScalarValue::String(Some(s)) => s
                .parse::<i64>()
                .map_err(|_| ConversionError::ParseError(s.clone())),
            ScalarValue::String(None) => Err(ConversionError::NullValue),
            ScalarValue::Null => Err(ConversionError::NullValue),
            _ => Err(ConversionError::IncompatibleType),
        }
    }

    // Convert to u8
    pub fn to_u8(&self) -> Result<u8, ConversionError> {
        match self {
            ScalarValue::Int8(Some(v)) => {
                if *v < 0 {
                    Err(ConversionError::Overflow)
                } else {
                    Ok(*v as u8)
                }
            }
            ScalarValue::Int8(None) => Err(ConversionError::NullValue),
            ScalarValue::Int16(Some(v)) => {
                if *v < 0 || *v > u8::MAX as i16 {
                    Err(ConversionError::Overflow)
                } else {
                    Ok(*v as u8)
                }
            }
            ScalarValue::Int16(None) => Err(ConversionError::NullValue),
            ScalarValue::Int32(Some(v)) => {
                if *v < 0 || *v > u8::MAX as i32 {
                    Err(ConversionError::Overflow)
                } else {
                    Ok(*v as u8)
                }
            }
            ScalarValue::Int32(None) => Err(ConversionError::NullValue),
            ScalarValue::Int64(Some(v)) => {
                if *v < 0 || *v > u8::MAX as i64 {
                    Err(ConversionError::Overflow)
                } else {
                    Ok(*v as u8)
                }
            }
            ScalarValue::Int64(None) => Err(ConversionError::NullValue),
            ScalarValue::UInt8(Some(v)) => Ok(*v),
            ScalarValue::UInt8(None) => Err(ConversionError::NullValue),
            ScalarValue::UInt16(Some(v)) => {
                if *v > u8::MAX as u16 {
                    Err(ConversionError::Overflow)
                } else {
                    Ok(*v as u8)
                }
            }
            ScalarValue::UInt16(None) => Err(ConversionError::NullValue),
            ScalarValue::UInt32(Some(v)) => {
                if *v > u8::MAX as u32 {
                    Err(ConversionError::Overflow)
                } else {
                    Ok(*v as u8)
                }
            }
            ScalarValue::UInt32(None) => Err(ConversionError::NullValue),
            ScalarValue::UInt64(Some(v)) => {
                if *v > u8::MAX as u64 {
                    Err(ConversionError::Overflow)
                } else {
                    Ok(*v as u8)
                }
            }
            ScalarValue::UInt64(None) => Err(ConversionError::NullValue),
            ScalarValue::Float32(Some(v)) => {
                let f = v.into_inner();
                if f.is_nan() || f.is_infinite() {
                    Err(ConversionError::ParseError(f.to_string()))
                } else if f < 0.0 || f > u8::MAX as f32 {
                    Err(ConversionError::Overflow)
                } else {
                    Ok(f as u8)
                }
            }
            ScalarValue::Float32(None) => Err(ConversionError::NullValue),
            ScalarValue::Float64(Some(v)) => {
                let f = v.into_inner();
                if f.is_nan() || f.is_infinite() {
                    Err(ConversionError::ParseError(f.to_string()))
                } else if f < 0.0 || f > u8::MAX as f64 {
                    Err(ConversionError::Overflow)
                } else {
                    Ok(f as u8)
                }
            }
            ScalarValue::Float64(None) => Err(ConversionError::NullValue),
            ScalarValue::Boolean(Some(v)) => Ok(if *v { 1 } else { 0 }),
            ScalarValue::Boolean(None) => Err(ConversionError::NullValue),
            ScalarValue::String(Some(s)) => s
                .parse::<u8>()
                .map_err(|_| ConversionError::ParseError(s.clone())),
            ScalarValue::String(None) => Err(ConversionError::NullValue),
            ScalarValue::Null => Err(ConversionError::NullValue),
            _ => Err(ConversionError::IncompatibleType),
        }
    }

    // Convert to u16
    pub fn to_u16(&self) -> Result<u16, ConversionError> {
        match self {
            ScalarValue::Int8(Some(v)) => {
                if *v < 0 {
                    Err(ConversionError::Overflow)
                } else {
                    Ok(*v as u16)
                }
            }
            ScalarValue::Int8(None) => Err(ConversionError::NullValue),
            ScalarValue::Int16(Some(v)) => {
                if *v < 0 {
                    Err(ConversionError::Overflow)
                } else {
                    Ok(*v as u16)
                }
            }
            ScalarValue::Int16(None) => Err(ConversionError::NullValue),
            ScalarValue::Int32(Some(v)) => {
                if *v < 0 || *v > u16::MAX as i32 {
                    Err(ConversionError::Overflow)
                } else {
                    Ok(*v as u16)
                }
            }
            ScalarValue::Int32(None) => Err(ConversionError::NullValue),
            ScalarValue::Int64(Some(v)) => {
                if *v < 0 || *v > u16::MAX as i64 {
                    Err(ConversionError::Overflow)
                } else {
                    Ok(*v as u16)
                }
            }
            ScalarValue::Int64(None) => Err(ConversionError::NullValue),
            ScalarValue::UInt8(Some(v)) => Ok(*v as u16),
            ScalarValue::UInt8(None) => Err(ConversionError::NullValue),
            ScalarValue::UInt16(Some(v)) => Ok(*v),
            ScalarValue::UInt16(None) => Err(ConversionError::NullValue),
            ScalarValue::UInt32(Some(v)) => {
                if *v > u16::MAX as u32 {
                    Err(ConversionError::Overflow)
                } else {
                    Ok(*v as u16)
                }
            }
            ScalarValue::UInt32(None) => Err(ConversionError::NullValue),
            ScalarValue::UInt64(Some(v)) => {
                if *v > u16::MAX as u64 {
                    Err(ConversionError::Overflow)
                } else {
                    Ok(*v as u16)
                }
            }
            ScalarValue::UInt64(None) => Err(ConversionError::NullValue),
            ScalarValue::Float32(Some(v)) => {
                let f = v.into_inner();
                if f.is_nan() || f.is_infinite() {
                    Err(ConversionError::ParseError(f.to_string()))
                } else if f < 0.0 || f > u16::MAX as f32 {
                    Err(ConversionError::Overflow)
                } else {
                    Ok(f as u16)
                }
            }
            ScalarValue::Float32(None) => Err(ConversionError::NullValue),
            ScalarValue::Float64(Some(v)) => {
                let f = v.into_inner();
                if f.is_nan() || f.is_infinite() {
                    Err(ConversionError::ParseError(f.to_string()))
                } else if f < 0.0 || f > u16::MAX as f64 {
                    Err(ConversionError::Overflow)
                } else {
                    Ok(f as u16)
                }
            }
            ScalarValue::Float64(None) => Err(ConversionError::NullValue),
            ScalarValue::Boolean(Some(v)) => Ok(if *v { 1 } else { 0 }),
            ScalarValue::Boolean(None) => Err(ConversionError::NullValue),
            ScalarValue::String(Some(s)) => s
                .parse::<u16>()
                .map_err(|_| ConversionError::ParseError(s.clone())),
            ScalarValue::String(None) => Err(ConversionError::NullValue),
            ScalarValue::Null => Err(ConversionError::NullValue),
            _ => Err(ConversionError::IncompatibleType),
        }
    }

    // Convert to u32
    pub fn to_u32(&self) -> Result<u32, ConversionError> {
        match self {
            ScalarValue::Int8(Some(v)) => {
                if *v < 0 {
                    Err(ConversionError::Overflow)
                } else {
                    Ok(*v as u32)
                }
            }
            ScalarValue::Int8(None) => Err(ConversionError::NullValue),
            ScalarValue::Int16(Some(v)) => {
                if *v < 0 {
                    Err(ConversionError::Overflow)
                } else {
                    Ok(*v as u32)
                }
            }
            ScalarValue::Int16(None) => Err(ConversionError::NullValue),
            ScalarValue::Int32(Some(v)) => {
                if *v < 0 {
                    Err(ConversionError::Overflow)
                } else {
                    Ok(*v as u32)
                }
            }
            ScalarValue::Int32(None) => Err(ConversionError::NullValue),
            ScalarValue::Int64(Some(v)) => {
                if *v < 0 || *v > u32::MAX as i64 {
                    Err(ConversionError::Overflow)
                } else {
                    Ok(*v as u32)
                }
            }
            ScalarValue::Int64(None) => Err(ConversionError::NullValue),
            ScalarValue::UInt8(Some(v)) => Ok(*v as u32),
            ScalarValue::UInt8(None) => Err(ConversionError::NullValue),
            ScalarValue::UInt16(Some(v)) => Ok(*v as u32),
            ScalarValue::UInt16(None) => Err(ConversionError::NullValue),
            ScalarValue::UInt32(Some(v)) => Ok(*v),
            ScalarValue::UInt32(None) => Err(ConversionError::NullValue),
            ScalarValue::UInt64(Some(v)) => {
                if *v > u32::MAX as u64 {
                    Err(ConversionError::Overflow)
                } else {
                    Ok(*v as u32)
                }
            }
            ScalarValue::UInt64(None) => Err(ConversionError::NullValue),
            ScalarValue::Float32(Some(v)) => {
                let f = v.into_inner();
                if f.is_nan() || f.is_infinite() {
                    Err(ConversionError::ParseError(f.to_string()))
                } else if f < 0.0 || f > u32::MAX as f32 {
                    Err(ConversionError::Overflow)
                } else {
                    Ok(f as u32)
                }
            }
            ScalarValue::Float32(None) => Err(ConversionError::NullValue),
            ScalarValue::Float64(Some(v)) => {
                let f = v.into_inner();
                if f.is_nan() || f.is_infinite() {
                    Err(ConversionError::ParseError(f.to_string()))
                } else if f < 0.0 || f > u32::MAX as f64 {
                    Err(ConversionError::Overflow)
                } else {
                    Ok(f as u32)
                }
            }
            ScalarValue::Float64(None) => Err(ConversionError::NullValue),
            ScalarValue::Boolean(Some(v)) => Ok(if *v { 1 } else { 0 }),
            ScalarValue::Boolean(None) => Err(ConversionError::NullValue),
            ScalarValue::String(Some(s)) => s
                .parse::<u32>()
                .map_err(|_| ConversionError::ParseError(s.clone())),
            ScalarValue::String(None) => Err(ConversionError::NullValue),
            ScalarValue::Null => Err(ConversionError::NullValue),
            _ => Err(ConversionError::IncompatibleType),
        }
    }

    // Convert to u64
    pub fn to_u64(&self) -> Result<u64, ConversionError> {
        match self {
            ScalarValue::Int8(Some(v)) => {
                if *v < 0 {
                    Err(ConversionError::Overflow)
                } else {
                    Ok(*v as u64)
                }
            }
            ScalarValue::Int8(None) => Err(ConversionError::NullValue),
            ScalarValue::Int16(Some(v)) => {
                if *v < 0 {
                    Err(ConversionError::Overflow)
                } else {
                    Ok(*v as u64)
                }
            }
            ScalarValue::Int16(None) => Err(ConversionError::NullValue),
            ScalarValue::Int32(Some(v)) => {
                if *v < 0 {
                    Err(ConversionError::Overflow)
                } else {
                    Ok(*v as u64)
                }
            }
            ScalarValue::Int32(None) => Err(ConversionError::NullValue),
            ScalarValue::Int64(Some(v)) => {
                if *v < 0 {
                    Err(ConversionError::Overflow)
                } else {
                    Ok(*v as u64)
                }
            }
            ScalarValue::Int64(None) => Err(ConversionError::NullValue),
            ScalarValue::UInt8(Some(v)) => Ok(*v as u64),
            ScalarValue::UInt8(None) => Err(ConversionError::NullValue),
            ScalarValue::UInt16(Some(v)) => Ok(*v as u64),
            ScalarValue::UInt16(None) => Err(ConversionError::NullValue),
            ScalarValue::UInt32(Some(v)) => Ok(*v as u64),
            ScalarValue::UInt32(None) => Err(ConversionError::NullValue),
            ScalarValue::UInt64(Some(v)) => Ok(*v),
            ScalarValue::UInt64(None) => Err(ConversionError::NullValue),
            ScalarValue::Float32(Some(v)) => {
                let f = v.into_inner();
                if f.is_nan() || f.is_infinite() {
                    Err(ConversionError::ParseError(f.to_string()))
                } else if f < 0.0 || f > u64::MAX as f32 {
                    Err(ConversionError::Overflow)
                } else {
                    Ok(f as u64)
                }
            }
            ScalarValue::Float32(None) => Err(ConversionError::NullValue),
            ScalarValue::Float64(Some(v)) => {
                let f = v.into_inner();
                if f.is_nan() || f.is_infinite() {
                    Err(ConversionError::ParseError(f.to_string()))
                } else if f < 0.0 || f > u64::MAX as f64 {
                    Err(ConversionError::Overflow)
                } else {
                    Ok(f as u64)
                }
            }
            ScalarValue::Float64(None) => Err(ConversionError::NullValue),
            ScalarValue::Boolean(Some(v)) => Ok(if *v { 1 } else { 0 }),
            ScalarValue::Boolean(None) => Err(ConversionError::NullValue),
            ScalarValue::String(Some(s)) => s
                .parse::<u64>()
                .map_err(|_| ConversionError::ParseError(s.clone())),
            ScalarValue::String(None) => Err(ConversionError::NullValue),
            ScalarValue::Null => Err(ConversionError::NullValue),
            _ => Err(ConversionError::IncompatibleType),
        }
    }

    // Convert to f32
    pub fn to_f32(&self) -> Result<f32, ConversionError> {
        match self {
            ScalarValue::Int8(Some(v)) => Ok(*v as f32),
            ScalarValue::Int8(None) => Err(ConversionError::NullValue),
            ScalarValue::Int16(Some(v)) => Ok(*v as f32),
            ScalarValue::Int16(None) => Err(ConversionError::NullValue),
            ScalarValue::Int32(Some(v)) => Ok(*v as f32),
            ScalarValue::Int32(None) => Err(ConversionError::NullValue),
            ScalarValue::Int64(Some(v)) => Ok(*v as f32),
            ScalarValue::Int64(None) => Err(ConversionError::NullValue),
            ScalarValue::UInt8(Some(v)) => Ok(*v as f32),
            ScalarValue::UInt8(None) => Err(ConversionError::NullValue),
            ScalarValue::UInt16(Some(v)) => Ok(*v as f32),
            ScalarValue::UInt16(None) => Err(ConversionError::NullValue),
            ScalarValue::UInt32(Some(v)) => Ok(*v as f32),
            ScalarValue::UInt32(None) => Err(ConversionError::NullValue),
            ScalarValue::UInt64(Some(v)) => Ok(*v as f32),
            ScalarValue::UInt64(None) => Err(ConversionError::NullValue),
            ScalarValue::Float32(Some(v)) => Ok(v.into_inner()),
            ScalarValue::Float32(None) => Err(ConversionError::NullValue),
            ScalarValue::Float64(Some(v)) => {
                let f = v.into_inner();
                if f.is_nan() || f.is_infinite() {
                    Err(ConversionError::ParseError(f.to_string()))
                } else if f > f32::MAX as f64 || f < f32::MIN as f64 {
                    Err(ConversionError::Overflow)
                } else {
                    Ok(f as f32)
                }
            }
            ScalarValue::Float64(None) => Err(ConversionError::NullValue),
            ScalarValue::Boolean(Some(v)) => Ok(if *v { 1.0 } else { 0.0 }),
            ScalarValue::Boolean(None) => Err(ConversionError::NullValue),
            ScalarValue::String(Some(s)) => s
                .parse::<f32>()
                .map_err(|_| ConversionError::ParseError(s.clone())),
            ScalarValue::String(None) => Err(ConversionError::NullValue),
            ScalarValue::Null => Err(ConversionError::NullValue),
            _ => Err(ConversionError::IncompatibleType),
        }
    }

    // Convert to f64
    pub fn to_f64(&self) -> Result<f64, ConversionError> {
        match self {
            ScalarValue::Int8(Some(v)) => Ok(*v as f64),
            ScalarValue::Int8(None) => Err(ConversionError::NullValue),
            ScalarValue::Int16(Some(v)) => Ok(*v as f64),
            ScalarValue::Int16(None) => Err(ConversionError::NullValue),
            ScalarValue::Int32(Some(v)) => Ok(*v as f64),
            ScalarValue::Int32(None) => Err(ConversionError::NullValue),
            ScalarValue::Int64(Some(v)) => Ok(*v as f64),
            ScalarValue::Int64(None) => Err(ConversionError::NullValue),
            ScalarValue::UInt8(Some(v)) => Ok(*v as f64),
            ScalarValue::UInt8(None) => Err(ConversionError::NullValue),
            ScalarValue::UInt16(Some(v)) => Ok(*v as f64),
            ScalarValue::UInt16(None) => Err(ConversionError::NullValue),
            ScalarValue::UInt32(Some(v)) => Ok(*v as f64),
            ScalarValue::UInt32(None) => Err(ConversionError::NullValue),
            ScalarValue::UInt64(Some(v)) => Ok(*v as f64),
            ScalarValue::UInt64(None) => Err(ConversionError::NullValue),
            ScalarValue::Float32(Some(v)) => Ok(v.into_inner() as f64),
            ScalarValue::Float32(None) => Err(ConversionError::NullValue),
            ScalarValue::Float64(Some(v)) => Ok(v.into_inner()),
            ScalarValue::Float64(None) => Err(ConversionError::NullValue),
            ScalarValue::Boolean(Some(v)) => Ok(if *v { 1.0 } else { 0.0 }),
            ScalarValue::Boolean(None) => Err(ConversionError::NullValue),
            ScalarValue::String(Some(s)) => s
                .parse::<f64>()
                .map_err(|_| ConversionError::ParseError(s.clone())),
            ScalarValue::String(None) => Err(ConversionError::NullValue),
            ScalarValue::Null => Err(ConversionError::NullValue),
            _ => Err(ConversionError::IncompatibleType),
        }
    }

    // Convert to bool
    pub fn to_bool(&self) -> Result<bool, ConversionError> {
        match self {
            ScalarValue::Int8(Some(v)) => Ok(*v != 0),
            ScalarValue::Int8(None) => Err(ConversionError::NullValue),
            ScalarValue::Int16(Some(v)) => Ok(*v != 0),
            ScalarValue::Int16(None) => Err(ConversionError::NullValue),
            ScalarValue::Int32(Some(v)) => Ok(*v != 0),
            ScalarValue::Int32(None) => Err(ConversionError::NullValue),
            ScalarValue::Int64(Some(v)) => Ok(*v != 0),
            ScalarValue::Int64(None) => Err(ConversionError::NullValue),
            ScalarValue::UInt8(Some(v)) => Ok(*v != 0),
            ScalarValue::UInt8(None) => Err(ConversionError::NullValue),
            ScalarValue::UInt16(Some(v)) => Ok(*v != 0),
            ScalarValue::UInt16(None) => Err(ConversionError::NullValue),
            ScalarValue::UInt32(Some(v)) => Ok(*v != 0),
            ScalarValue::UInt32(None) => Err(ConversionError::NullValue),
            ScalarValue::UInt64(Some(v)) => Ok(*v != 0),
            ScalarValue::UInt64(None) => Err(ConversionError::NullValue),
            ScalarValue::Float32(Some(v)) => {
                let f = v.into_inner();
                if f.is_nan() {
                    Err(ConversionError::ParseError(f.to_string()))
                } else {
                    Ok(f.abs() > EPSILON as f32)
                }
            }
            ScalarValue::Float32(None) => Err(ConversionError::NullValue),
            ScalarValue::Float64(Some(v)) => {
                let f = v.into_inner();
                if f.is_nan() {
                    Err(ConversionError::ParseError(f.to_string()))
                } else {
                    Ok(f.abs() > EPSILON)
                }
            }
            ScalarValue::Float64(None) => Err(ConversionError::NullValue),
            ScalarValue::Boolean(Some(v)) => Ok(*v),
            ScalarValue::Boolean(None) => Err(ConversionError::NullValue),
            ScalarValue::String(Some(s)) => {
                let lowered = s.to_lowercase();
                if lowered == "true" || lowered == "1" {
                    Ok(true)
                } else if lowered == "false" || lowered == "0" {
                    Ok(false)
                } else {
                    Err(ConversionError::ParseError(s.clone()))
                }
            }
            ScalarValue::String(None) => Err(ConversionError::NullValue),
            ScalarValue::Null => Err(ConversionError::NullValue),
            _ => Err(ConversionError::IncompatibleType),
        }
    }

    // Convert to String
    pub fn to_string(&self) -> Result<String, ConversionError> {
        match self {
            ScalarValue::Int8(Some(v)) => Ok(v.to_string()),
            ScalarValue::Int8(None) => Err(ConversionError::NullValue),
            ScalarValue::Int16(Some(v)) => Ok(v.to_string()),
            ScalarValue::Int16(None) => Err(ConversionError::NullValue),
            ScalarValue::Int32(Some(v)) => Ok(v.to_string()),
            ScalarValue::Int32(None) => Err(ConversionError::NullValue),
            ScalarValue::Int64(Some(v)) => Ok(v.to_string()),
            ScalarValue::Int64(None) => Err(ConversionError::NullValue),
            ScalarValue::UInt8(Some(v)) => Ok(v.to_string()),
            ScalarValue::UInt8(None) => Err(ConversionError::NullValue),
            ScalarValue::UInt16(Some(v)) => Ok(v.to_string()),
            ScalarValue::UInt16(None) => Err(ConversionError::NullValue),
            ScalarValue::UInt32(Some(v)) => Ok(v.to_string()),
            ScalarValue::UInt32(None) => Err(ConversionError::NullValue),
            ScalarValue::UInt64(Some(v)) => Ok(v.to_string()),
            ScalarValue::UInt64(None) => Err(ConversionError::NullValue),
            ScalarValue::Float32(Some(v)) => Ok(v.into_inner().to_string()),
            ScalarValue::Float32(None) => Err(ConversionError::NullValue),
            ScalarValue::Float64(Some(v)) => Ok(v.into_inner().to_string()),
            ScalarValue::Float64(None) => Err(ConversionError::NullValue),
            ScalarValue::Boolean(Some(v)) => Ok(v.to_string()),
            ScalarValue::Boolean(None) => Err(ConversionError::NullValue),
            ScalarValue::String(Some(s)) => Ok(s.clone()),
            ScalarValue::String(None) => Err(ConversionError::NullValue),
            ScalarValue::Null => Err(ConversionError::NullValue),
            _ => Err(ConversionError::IncompatibleType),
        }
    }
}

pub type Nullable<T> = Option<T>;

/// A wrapper around floats providing implementations of `Eq` and `Hash`.
pub type F32 = OrderedFloat<f32>;
pub type F64 = OrderedFloat<f64>;

/// A vector value that maintains both data and dimension information for type safety.
#[derive(Debug, Clone, PartialEq, Eq, Hash, Serialize, Deserialize)]
pub struct VectorValue {
    data: Vec<F32>,
    dimension: usize,
}

impl VectorValue {
    pub fn new(data: Vec<F32>, dimension: usize) -> Result<Self, String> {
        if data.len() != dimension {
            return Err(format!(
                "Vector dimension mismatch: expected {}, got {}",
                dimension,
                data.len()
            ));
        }
        Ok(Self { data, dimension })
    }

    /// Creates a VectorValue from raw f32 data with dimension validation.
    pub fn from_f32_vec(data: Vec<f32>, dimension: usize) -> Result<Self, String> {
        let f32_data: Vec<F32> = data.into_iter().map(F32::from).collect();
        Self::new(f32_data, dimension)
    }

    /// Creates a VectorValue ensuring it matches the specified logical type dimension.
    pub fn from_logical_type(
        data: Vec<f32>,
        logical_type: &crate::data_type::LogicalType,
    ) -> Result<Self, String> {
        match logical_type {
            crate::data_type::LogicalType::Vector(expected_dim) => {
                Self::from_f32_vec(data, *expected_dim)
            }
            _ => Err("LogicalType is not a Vector type".to_string()),
        }
    }

    /// Returns a reference to the vector data.
    pub fn data(&self) -> &[F32] {
        &self.data
    }

    /// Returns the dimension of this vector.
    pub fn dimension(&self) -> usize {
        self.dimension
    }

    /// Converts to a Vec<f32> for compatibility with existing code.
    pub fn to_f32_vec(&self) -> Vec<f32> {
        self.data.iter().map(|f| f.into_inner()).collect()
    }

    /// Validates that this vector has a supported dimension (104, 128, 256).
    pub fn validate_supported_dimension(&self) -> Result<(), String> {
        match self.dimension {
            104 | 128 | 256 => Ok(()),
            _ => Err(format!(
                "Unsupported vector dimension: {}. Only dimensions 104, 128, 256 are supported.",
                self.dimension
            )),
        }
    }
}

#[derive(Debug, Clone, PartialEq, Eq, Hash, Serialize, Deserialize)]
pub enum ScalarValue {
    Null,
    Boolean(Nullable<bool>),
    Int8(Nullable<i8>),
    Int16(Nullable<i16>),
    Int32(Nullable<i32>),
    Int64(Nullable<i64>),
    UInt8(Nullable<u8>),
    UInt16(Nullable<u16>),
    UInt32(Nullable<u32>),
    UInt64(Nullable<u64>),
    Float32(Nullable<F32>),
    Float64(Nullable<F64>),
    String(Nullable<String>),
    Vector(Nullable<VectorValue>),
    Vertex(Nullable<VertexValue>),
    Edge(Nullable<EdgeValue>),
}

impl ScalarValue {
    #[allow(unused)]
    pub fn to_scalar_array(&self) -> ArrayRef {
        match self {
            ScalarValue::Null => Arc::new(NullArray::new(1)),
            ScalarValue::Boolean(value) => Arc::new(BooleanArray::from_iter([*value])),
            ScalarValue::Int8(value) => Arc::new(Int8Array::from_iter([*value])),
            ScalarValue::Int16(value) => Arc::new(Int16Array::from_iter([*value])),
            ScalarValue::Int32(value) => Arc::new(Int32Array::from_iter([*value])),
            ScalarValue::Int64(value) => Arc::new(Int64Array::from_iter([*value])),
            ScalarValue::UInt8(value) => Arc::new(UInt8Array::from_iter([*value])),
            ScalarValue::UInt16(value) => Arc::new(UInt16Array::from_iter([*value])),
            ScalarValue::UInt32(value) => Arc::new(UInt32Array::from_iter([*value])),
            ScalarValue::UInt64(value) => Arc::new(UInt64Array::from_iter([*value])),
            ScalarValue::Float32(value) => {
                Arc::new(Float32Array::from_iter([value.map(|f| f.into_inner())]))
            }
            ScalarValue::Float64(value) => {
                Arc::new(Float64Array::from_iter([value.map(|f| f.into_inner())]))
            }
            ScalarValue::String(value) => Arc::new(StringArray::from_iter([value])),
            ScalarValue::Vector(value) => {
                match value {
                    Some(vector_value) => {
                        let float_values = vector_value.to_f32_vec();
                        let float_array = Arc::new(Float32Array::from(float_values));
                        let field = Arc::new(arrow::datatypes::Field::new(
                            "item",
                            arrow::datatypes::DataType::Float32,
                            false,
                        ));
                        Arc::new(FixedSizeListArray::new(
                            field,
                            vector_value.dimension() as i32,
                            float_array,
                            None,
                        ))
                    }
                    None => {
                        // For null vector, create an empty FixedSizeListArray
                        let field = Arc::new(arrow::datatypes::Field::new(
                            "item",
                            arrow::datatypes::DataType::Float32,
                            false,
                        ));
                        let empty_array = Arc::new(Float32Array::from(Vec::<f32>::new()));
                        Arc::new(FixedSizeListArray::new(
                            field,
                            1,
                            empty_array,
                            Some(arrow::buffer::NullBuffer::new_null(1)),
                        ))
                    }
                }
            }
            ScalarValue::Vertex(value) => todo!(),
            ScalarValue::Edge(_value) => todo!(),
        }
    }

    pub fn get_bool(&self) -> Result<bool, String> {
        match self {
            ScalarValue::Boolean(Some(val)) => Ok(*val),
            ScalarValue::Boolean(None) => Err("Null value".to_string()),
            _ => Err("Not a Boolean value".to_string()),
        }
    }

    pub fn get_int8(&self) -> Result<i8, String> {
        match self {
            ScalarValue::Int8(Some(val)) => Ok(*val),
            ScalarValue::Int8(None) => Err("Null value".to_string()),
            _ => Err("Not an Int8 value".to_string()),
        }
    }

    pub fn get_int16(&self) -> Result<i16, String> {
        match self {
            ScalarValue::Int16(Some(val)) => Ok(*val),
            ScalarValue::Int16(None) => Err("Null value".to_string()),
            _ => Err("Not an Int16 value".to_string()),
        }
    }

    pub fn get_int32(&self) -> Result<i32, String> {
        match self {
            ScalarValue::Int32(Some(val)) => Ok(*val),
            ScalarValue::Int32(None) => Err("Null value".to_string()),
            _ => Err("Not an Int32 value".to_string()),
        }
    }

    pub fn get_int64(&self) -> Result<i64, String> {
        match self {
            ScalarValue::Int64(Some(val)) => Ok(*val),
            ScalarValue::Int64(None) => Err("Null value".to_string()),
            _ => Err("Not an Int64 value".to_string()),
        }
    }

    pub fn get_uint8(&self) -> Result<u8, String> {
        match self {
            ScalarValue::UInt8(Some(val)) => Ok(*val),
            ScalarValue::UInt8(None) => Err("Null value".to_string()),
            _ => Err("Not a UInt8 value".to_string()),
        }
    }

    pub fn get_uint16(&self) -> Result<u16, String> {
        match self {
            ScalarValue::UInt16(Some(val)) => Ok(*val),
            ScalarValue::UInt16(None) => Err("Null value".to_string()),
            _ => Err("Not a UInt16 value".to_string()),
        }
    }

    pub fn get_uint32(&self) -> Result<u32, String> {
        match self {
            ScalarValue::UInt32(Some(val)) => Ok(*val),
            ScalarValue::UInt32(None) => Err("Null value".to_string()),
            _ => Err("Not a UInt32 value".to_string()),
        }
    }

    pub fn get_uint64(&self) -> Result<u64, String> {
        match self {
            ScalarValue::UInt64(Some(val)) => Ok(*val),
            ScalarValue::UInt64(None) => Err("Null value".to_string()),
            _ => Err("Not a UInt64 value".to_string()),
        }
    }

    pub fn get_float32(&self) -> Result<f32, String> {
        match self {
            ScalarValue::Float32(Some(val)) => Ok(val.into_inner()),
            ScalarValue::Float32(None) => Err("Null value".to_string()),
            _ => Err("Not a Float32 value".to_string()),
        }
    }

    pub fn get_float64(&self) -> Result<f64, String> {
        match self {
            ScalarValue::Float64(Some(val)) => Ok(val.into_inner()),
            ScalarValue::Float64(None) => Err("Null value".to_string()),
            _ => Err("Not a Float64 value".to_string()),
        }
    }

    pub fn get_string(&self) -> Result<String, String> {
        match self {
            ScalarValue::String(Some(val)) => Ok(val.clone()),
            ScalarValue::String(None) => Err("Null value".to_string()),
            _ => Err("Not a String value".to_string()),
        }
    }

    pub fn get_vector(&self) -> Result<VectorValue, String> {
        match self {
            ScalarValue::Vector(Some(val)) => Ok(val.clone()),
            ScalarValue::Vector(None) => Err("Null value".to_string()),
            _ => Err("Not a Vector value".to_string()),
        }
    }

    /// Returns the vector data as Vec<F32>
    pub fn get_vector_data(&self) -> Result<Vec<F32>, String> {
        match self.get_vector() {
            Ok(vector_value) => Ok(vector_value.data().to_vec()),
            Err(e) => Err(e),
        }
    }

    pub fn get_vertex(&self) -> Result<VertexValue, String> {
        match self {
            ScalarValue::Vertex(Some(val)) => Ok(val.clone()),
            ScalarValue::Vertex(None) => Err("Null value".to_string()),
            _ => Err("Not a Vertex value".to_string()),
        }
    }

    pub fn get_edge(&self) -> Result<EdgeValue, String> {
        match self {
            ScalarValue::Edge(Some(val)) => Ok(val.clone()),
            ScalarValue::Edge(None) => Err("Null value".to_string()),
            _ => Err("Not an Edge value".to_string()),
        }
    }
}

#[derive(Debug, Clone, PartialEq, Eq, Hash, Serialize, Deserialize)]
pub struct PropertyValue {
    name: String,
    value: ScalarValue,
}

#[derive(Debug, Clone, PartialEq, Eq, Hash, Serialize, Deserialize)]
pub struct VertexValue {
    id: VertexId,
    label: LabelId,
    properties: Vec<PropertyValue>,
}

#[derive(Debug, Clone, PartialEq, Eq, Hash, Serialize, Deserialize)]
pub struct EdgeValue {
    id: EdgeId,
    src: VertexId,
    dst: VertexId,
    label: LabelId,
    properties: Vec<PropertyValue>,
}

macro_rules! for_each_non_null_variant {
    ($m:ident) => {
        $m!(boolean, bool, Boolean);
        $m!(int8, i8, Int8);
        $m!(int16, i16, Int16);
        $m!(int32, i32, Int32);
        $m!(int64, i64, Int64);
        $m!(uint8, u8, UInt8);
        $m!(uint16, u16, UInt16);
        $m!(uint32, u32, UInt32);
        $m!(uint64, u64, UInt64);
        $m!(float32, F32, Float32);
        $m!(float64, F64, Float64);
        $m!(string, String, String);
        $m!(vector, VectorValue, Vector);
        $m!(vertex_value, VertexValue, Vertex);
        $m!(edge_value, EdgeValue, Edge);
    };
}

macro_rules! impl_from_for_variant {
    ($_:ident, $ty:ty, $variant:ident) => {
        impl From<$ty> for ScalarValue {
            #[inline]
            fn from(value: $ty) -> Self {
                ScalarValue::$variant(Some(value))
            }
        }
    };
}

for_each_non_null_variant!(impl_from_for_variant);

macro_rules! impl_from_nullable_for_variant {
    ($_:ident, $ty:ty, $variant:ident) => {
        impl From<Nullable<$ty>> for ScalarValue {
            #[inline]
            fn from(value: Nullable<$ty>) -> Self {
                ScalarValue::$variant(value)
            }
        }
    };
}

for_each_non_null_variant!(impl_from_nullable_for_variant);

impl From<&str> for ScalarValue {
    #[inline]
    fn from(value: &str) -> Self {
        ScalarValue::String(Some(value.to_string()))
    }
}

impl From<Nullable<&str>> for ScalarValue {
    #[inline]
    fn from(value: Nullable<&str>) -> Self {
        ScalarValue::String(value.map(String::from))
    }
}

macro_rules! impl_as_for_variant {
    ($name:ident, $ty:ty, $variant:ident) => {
        impl ScalarValue {
            pastey::paste! {
                #[doc = concat!(" Attempts to downcast `self` to borrowed `Nullable<", stringify!($ty), ">`, returning `None` if not possible.")]
                #[inline]
                pub fn [<try_as_$name>](&self) -> Option<&Nullable<$ty>> {
                    match self {
                        ScalarValue::$variant(value) => Some(value),
                        _ => None
                    }
                }
            }
        }
    };
}

for_each_non_null_variant!(impl_as_for_variant);

macro_rules! impl_into_for_variant {
    ($name:ident, $ty:ty, $variant:ident) => {
        impl ScalarValue {
            pastey::paste! {
                #[doc = concat!(" Attempts to downcast `self` to owned `Nullable<", stringify!($ty), ">`, returning `None` if not possible.")]
                #[inline]
                pub fn [<into_$name>](self) -> Option<Nullable<$ty>> {
                    match self {
                        ScalarValue::$variant(value) => Some(value),
                        _ => None
                    }
                }
            }
        }
    };
}

for_each_non_null_variant!(impl_into_for_variant);

pub trait ScalarValueAccessor {
    fn index(&self, index: usize) -> ScalarValue;
}

impl ScalarValueAccessor for dyn Array + '_ {
    fn index(&self, index: usize) -> ScalarValue {
        match self.data_type() {
            DataType::Null => {
                assert!(index < self.len());
                ScalarValue::Null
            }
            DataType::Boolean => {
                let array = self.as_boolean();
                array.is_valid(index).then(|| array.value(index)).into()
            }
            DataType::Int8 => {
                let array: &Int8Array = self.as_primitive();
                array.is_valid(index).then(|| array.value(index)).into()
            }
            DataType::Int16 => {
                let array: &Int16Array = self.as_primitive();
                array.is_valid(index).then(|| array.value(index)).into()
            }
            DataType::Int32 => {
                let array: &Int32Array = self.as_primitive();
                array.is_valid(index).then(|| array.value(index)).into()
            }
            DataType::Int64 => {
                let array: &Int64Array = self.as_primitive();
                array.is_valid(index).then(|| array.value(index)).into()
            }
            DataType::UInt8 => {
                let array: &UInt8Array = self.as_primitive();
                array.is_valid(index).then(|| array.value(index)).into()
            }
            DataType::UInt16 => {
                let array: &UInt16Array = self.as_primitive();
                array.is_valid(index).then(|| array.value(index)).into()
            }
            DataType::UInt32 => {
                let array: &UInt32Array = self.as_primitive();
                array.is_valid(index).then(|| array.value(index)).into()
            }
            DataType::UInt64 => {
                let array: &UInt64Array = self.as_primitive();
                array.is_valid(index).then(|| array.value(index)).into()
            }
            DataType::Float32 => {
                let array: &Float32Array = self.as_primitive();
                array
                    .is_valid(index)
                    .then(|| OrderedFloat(array.value(index)))
                    .into()
            }
            DataType::Float64 => {
                let array: &Float64Array = self.as_primitive();
                array
                    .is_valid(index)
                    .then(|| OrderedFloat(array.value(index)))
                    .into()
            }
            DataType::Utf8 => {
                let array: &StringArray = self.as_string();
                array
                    .is_valid(index)
                    .then(|| array.value(index).to_string())
                    .into()
            }
            DataType::FixedSizeList(field, size) if field.data_type() == &DataType::Float32 => {
                let array = self.as_fixed_size_list();
                if array.is_valid(index) {
                    let values = array.value(index);
                    let float_array = values.as_primitive::<arrow::datatypes::Float32Type>();
                    let vec_f32: Vec<F32> = (0..float_array.len())
                        .map(|i| OrderedFloat(float_array.value(i)))
                        .collect();
                    match VectorValue::new(vec_f32, *size as usize) {
                        Ok(vector_value) => ScalarValue::Vector(Some(vector_value)),
                        Err(_) => ScalarValue::Vector(None), // Handle dimension mismatch gracefully
                    }
                } else {
                    ScalarValue::Vector(None)
                }
            }
            _ => todo!(),
        }
    }
}

#[cfg(test)]
mod tests {
<<<<<<< HEAD
    use std::sync::Arc;

    use ordered_float::OrderedFloat;

    use super::*;

    #[test]
    fn test_get_vector() {
        // Test successful vector retrieval
        let vector_data = vec![OrderedFloat(1.0), OrderedFloat(2.0)];
        let vector_value = VectorValue::new(vector_data.clone(), 2).unwrap();
        let scalar = ScalarValue::Vector(Some(vector_value.clone()));
        assert_eq!(scalar.get_vector().unwrap(), vector_value);

        // Test null vector
        let scalar = ScalarValue::Vector(None);
        assert!(scalar.get_vector().is_err());
        assert_eq!(scalar.get_vector().unwrap_err(), "Null value");

        // Test wrong type
        let scalar = ScalarValue::String(Some("test".to_string()));
        assert!(scalar.get_vector().is_err());
        assert_eq!(scalar.get_vector().unwrap_err(), "Not a Vector value");
    }

    #[test]
    fn test_vector_to_scalar_array() {
        // Test vector to Arrow array conversion
        let vector_data = vec![OrderedFloat(1.0), OrderedFloat(2.0)];
        let vector_value = VectorValue::new(vector_data, 2).unwrap();
        let scalar = ScalarValue::Vector(Some(vector_value));
        let array = scalar.to_scalar_array();

        // Verify it's a FixedSizeListArray with correct type
        use arrow::datatypes::{DataType, Field};
        let expected_field = Arc::new(Field::new("item", DataType::Float32, false));
        let expected_type = DataType::FixedSizeList(expected_field, 2);
        assert_eq!(array.data_type(), &expected_type);
    }

    #[test]
    fn test_vector_from_conversion() {
        // Test From trait for VectorValue
        let vector_data = vec![OrderedFloat(1.0), OrderedFloat(2.0), OrderedFloat(3.0)];
        let vector_value = VectorValue::new(vector_data.clone(), 3).unwrap();
        let scalar: ScalarValue = vector_value.clone().into();
        assert_eq!(scalar, ScalarValue::Vector(Some(vector_value)));

        // Test From trait for Option<VectorValue>
        let vector_data_opt = vec![OrderedFloat(1.0)];
        let vector_value_opt = Some(VectorValue::new(vector_data_opt, 1).unwrap());
        let scalar: ScalarValue = vector_value_opt.clone().into();
        assert_eq!(scalar, ScalarValue::Vector(vector_value_opt));

        // Test None case
        let none_vector: Option<VectorValue> = None;
        let scalar: ScalarValue = none_vector.into();
        assert_eq!(scalar, ScalarValue::Vector(None));
=======
    use ordered_float::OrderedFloat;

    use super::{ConversionError, ScalarValue};

    #[test]
    fn test_to_i8() {
        // Successful conversions
        assert_eq!(ScalarValue::Int8(Some(42)).to_i8(), Ok(42i8));
        assert_eq!(ScalarValue::Int16(Some(42)).to_i8(), Ok(42i8));
        assert_eq!(ScalarValue::Int32(Some(42)).to_i8(), Ok(42i8));
        assert_eq!(ScalarValue::Int64(Some(42)).to_i8(), Ok(42i8));
        assert_eq!(ScalarValue::UInt8(Some(42)).to_i8(), Ok(42i8));
        assert_eq!(ScalarValue::UInt16(Some(42)).to_i8(), Ok(42i8));
        assert_eq!(ScalarValue::UInt32(Some(42)).to_i8(), Ok(42i8));
        assert_eq!(ScalarValue::UInt64(Some(42)).to_i8(), Ok(42i8));
        assert_eq!(
            ScalarValue::Float32(Some(OrderedFloat(42.0))).to_i8(),
            Ok(42i8)
        );
        assert_eq!(
            ScalarValue::Float64(Some(OrderedFloat(42.0))).to_i8(),
            Ok(42i8)
        );
        assert_eq!(ScalarValue::Boolean(Some(true)).to_i8(), Ok(1i8));
        assert_eq!(ScalarValue::Boolean(Some(false)).to_i8(), Ok(0i8));
        assert_eq!(
            ScalarValue::String(Some("42".to_string())).to_i8(),
            Ok(42i8)
        );
        assert_eq!(
            ScalarValue::String(Some("-128".to_string())).to_i8(),
            Ok(-128i8)
        ); // Min value

        // Overflow cases
        assert!(matches!(
            ScalarValue::Int16(Some(128)).to_i8(),
            Err(ConversionError::Overflow)
        )); // > i8::MAX
        assert!(matches!(
            ScalarValue::Int16(Some(-129)).to_i8(),
            Err(ConversionError::Overflow)
        )); // < i8::MIN
        assert!(matches!(
            ScalarValue::UInt8(Some(128)).to_i8(),
            Err(ConversionError::Overflow)
        ));
        assert!(matches!(
            ScalarValue::Float32(Some(OrderedFloat(128.0))).to_i8(),
            Err(ConversionError::Overflow)
        ));
        assert!(matches!(
            ScalarValue::Float64(Some(OrderedFloat(-129.0))).to_i8(),
            Err(ConversionError::Overflow)
        ));

        // NaN and Infinity cases
        assert!(matches!(
            ScalarValue::Float32(Some(OrderedFloat(f32::NAN))).to_i8(),
            Err(ConversionError::ParseError(_))
        ));
        assert!(matches!(
            ScalarValue::Float32(Some(OrderedFloat(f32::INFINITY))).to_i8(),
            Err(ConversionError::ParseError(_))
        ));
        assert!(matches!(
            ScalarValue::Float64(Some(OrderedFloat(f64::NAN))).to_i8(),
            Err(ConversionError::ParseError(_))
        ));
        assert!(matches!(
            ScalarValue::Float64(Some(OrderedFloat(f64::INFINITY))).to_i8(),
            Err(ConversionError::ParseError(_))
        ));

        // Parse error
        assert!(matches!(
            ScalarValue::String(Some("invalid".to_string())).to_i8(),
            Err(ConversionError::ParseError(_))
        ));
        assert!(matches!(
            ScalarValue::String(Some("128".to_string())).to_i8(),
            Err(ConversionError::ParseError(_))
        )); // Overflow via parse

        // Null cases
        assert!(matches!(
            ScalarValue::Int8(None).to_i8(),
            Err(ConversionError::NullValue)
        ));
        assert!(matches!(
            ScalarValue::Null.to_i8(),
            Err(ConversionError::NullValue)
        ));
    }

    #[test]
    fn test_to_bool() {
        // Successful conversions
        assert_eq!(ScalarValue::Int8(Some(1)).to_bool(), Ok(true));
        assert_eq!(ScalarValue::Int8(Some(0)).to_bool(), Ok(false));
        assert_eq!(ScalarValue::Int16(Some(42)).to_bool(), Ok(true));
        assert_eq!(ScalarValue::Int32(Some(-1)).to_bool(), Ok(true)); // Non-zero is true
        assert_eq!(ScalarValue::Int64(Some(0)).to_bool(), Ok(false));
        assert_eq!(ScalarValue::UInt8(Some(1)).to_bool(), Ok(true));
        assert_eq!(ScalarValue::UInt16(Some(0)).to_bool(), Ok(false));
        assert_eq!(ScalarValue::UInt32(Some(42)).to_bool(), Ok(true));
        assert_eq!(ScalarValue::UInt64(Some(0)).to_bool(), Ok(false));
        assert_eq!(
            ScalarValue::Float32(Some(OrderedFloat(0.0))).to_bool(),
            Ok(false)
        );
        assert_eq!(
            ScalarValue::Float32(Some(OrderedFloat(1.5))).to_bool(),
            Ok(true)
        );
        assert_eq!(
            ScalarValue::Float64(Some(OrderedFloat(-1.0))).to_bool(),
            Ok(true)
        );
        assert_eq!(
            ScalarValue::Float32(Some(OrderedFloat(0.00000000001))).to_bool(),
            Ok(false)
        ); // Less than EPSILON
        assert_eq!(
            ScalarValue::Float64(Some(OrderedFloat(0.00000000001))).to_bool(),
            Ok(false)
        ); // Less than EPSILON
        assert_eq!(ScalarValue::Boolean(Some(true)).to_bool(), Ok(true));
        assert_eq!(ScalarValue::Boolean(Some(false)).to_bool(), Ok(false));
        assert_eq!(
            ScalarValue::String(Some("true".to_string())).to_bool(),
            Ok(true)
        );
        assert_eq!(
            ScalarValue::String(Some("TRUE".to_string())).to_bool(),
            Ok(true)
        ); // Case insensitive
        assert_eq!(
            ScalarValue::String(Some("false".to_string())).to_bool(),
            Ok(false)
        );
        assert_eq!(
            ScalarValue::String(Some("1".to_string())).to_bool(),
            Ok(true)
        );
        assert_eq!(
            ScalarValue::String(Some("0".to_string())).to_bool(),
            Ok(false)
        );

        // NaN cases
        assert!(matches!(
            ScalarValue::Float32(Some(OrderedFloat(f32::NAN))).to_bool(),
            Err(ConversionError::ParseError(_))
        ));
        assert!(matches!(
            ScalarValue::Float64(Some(OrderedFloat(f64::NAN))).to_bool(),
            Err(ConversionError::ParseError(_))
        ));

        // Parse error
        assert!(matches!(
            ScalarValue::String(Some("invalid".to_string())).to_bool(),
            Err(ConversionError::ParseError(_))
        ));
        assert!(matches!(
            ScalarValue::String(Some("yes".to_string())).to_bool(),
            Err(ConversionError::ParseError(_))
        ));

        // Null cases
        assert!(matches!(
            ScalarValue::Boolean(None).to_bool(),
            Err(ConversionError::NullValue)
        ));
        assert!(matches!(
            ScalarValue::Null.to_bool(),
            Err(ConversionError::NullValue)
        ));
    }

    #[test]
    fn test_to_string() {
        // Successful conversions
        assert_eq!(
            ScalarValue::Int8(Some(42)).to_string(),
            Ok("42".to_string())
        );
        assert_eq!(
            ScalarValue::Int16(Some(-42)).to_string(),
            Ok("-42".to_string())
        );
        assert_eq!(
            ScalarValue::Int32(Some(42)).to_string(),
            Ok("42".to_string())
        );
        assert_eq!(
            ScalarValue::Int64(Some(42)).to_string(),
            Ok("42".to_string())
        );
        assert_eq!(
            ScalarValue::UInt8(Some(42)).to_string(),
            Ok("42".to_string())
        );
        assert_eq!(
            ScalarValue::UInt16(Some(42)).to_string(),
            Ok("42".to_string())
        );
        assert_eq!(
            ScalarValue::UInt32(Some(42)).to_string(),
            Ok("42".to_string())
        );
        assert_eq!(
            ScalarValue::UInt64(Some(42)).to_string(),
            Ok("42".to_string())
        );
        assert_eq!(
            ScalarValue::Float32(Some(OrderedFloat(42.5))).to_string(),
            Ok("42.5".to_string())
        );
        assert_eq!(
            ScalarValue::Float64(Some(OrderedFloat(42.5))).to_string(),
            Ok("42.5".to_string())
        );
        assert_eq!(
            ScalarValue::Boolean(Some(true)).to_string(),
            Ok("true".to_string())
        );
        assert_eq!(
            ScalarValue::Boolean(Some(false)).to_string(),
            Ok("false".to_string())
        );
        assert_eq!(
            ScalarValue::String(Some("hello".to_string())).to_string(),
            Ok("hello".to_string())
        );

        // Null cases
        assert!(matches!(
            ScalarValue::String(None).to_string(),
            Err(ConversionError::NullValue)
        ));
        assert!(matches!(
            ScalarValue::Null.to_string(),
            Err(ConversionError::NullValue)
        ));
>>>>>>> 5fa18e99
    }
}<|MERGE_RESOLUTION|>--- conflicted
+++ resolved
@@ -1323,69 +1323,11 @@
 
 #[cfg(test)]
 mod tests {
-<<<<<<< HEAD
     use std::sync::Arc;
 
     use ordered_float::OrderedFloat;
 
-    use super::*;
-
-    #[test]
-    fn test_get_vector() {
-        // Test successful vector retrieval
-        let vector_data = vec![OrderedFloat(1.0), OrderedFloat(2.0)];
-        let vector_value = VectorValue::new(vector_data.clone(), 2).unwrap();
-        let scalar = ScalarValue::Vector(Some(vector_value.clone()));
-        assert_eq!(scalar.get_vector().unwrap(), vector_value);
-
-        // Test null vector
-        let scalar = ScalarValue::Vector(None);
-        assert!(scalar.get_vector().is_err());
-        assert_eq!(scalar.get_vector().unwrap_err(), "Null value");
-
-        // Test wrong type
-        let scalar = ScalarValue::String(Some("test".to_string()));
-        assert!(scalar.get_vector().is_err());
-        assert_eq!(scalar.get_vector().unwrap_err(), "Not a Vector value");
-    }
-
-    #[test]
-    fn test_vector_to_scalar_array() {
-        // Test vector to Arrow array conversion
-        let vector_data = vec![OrderedFloat(1.0), OrderedFloat(2.0)];
-        let vector_value = VectorValue::new(vector_data, 2).unwrap();
-        let scalar = ScalarValue::Vector(Some(vector_value));
-        let array = scalar.to_scalar_array();
-
-        // Verify it's a FixedSizeListArray with correct type
-        use arrow::datatypes::{DataType, Field};
-        let expected_field = Arc::new(Field::new("item", DataType::Float32, false));
-        let expected_type = DataType::FixedSizeList(expected_field, 2);
-        assert_eq!(array.data_type(), &expected_type);
-    }
-
-    #[test]
-    fn test_vector_from_conversion() {
-        // Test From trait for VectorValue
-        let vector_data = vec![OrderedFloat(1.0), OrderedFloat(2.0), OrderedFloat(3.0)];
-        let vector_value = VectorValue::new(vector_data.clone(), 3).unwrap();
-        let scalar: ScalarValue = vector_value.clone().into();
-        assert_eq!(scalar, ScalarValue::Vector(Some(vector_value)));
-
-        // Test From trait for Option<VectorValue>
-        let vector_data_opt = vec![OrderedFloat(1.0)];
-        let vector_value_opt = Some(VectorValue::new(vector_data_opt, 1).unwrap());
-        let scalar: ScalarValue = vector_value_opt.clone().into();
-        assert_eq!(scalar, ScalarValue::Vector(vector_value_opt));
-
-        // Test None case
-        let none_vector: Option<VectorValue> = None;
-        let scalar: ScalarValue = none_vector.into();
-        assert_eq!(scalar, ScalarValue::Vector(None));
-=======
-    use ordered_float::OrderedFloat;
-
-    use super::{ConversionError, ScalarValue};
+    use super::{ConversionError, ScalarValue, *};
 
     #[test]
     fn test_to_i8() {
@@ -1629,6 +1571,59 @@
             ScalarValue::Null.to_string(),
             Err(ConversionError::NullValue)
         ));
->>>>>>> 5fa18e99
+    }
+
+    #[test]
+    fn test_get_vector() {
+        // Test successful vector retrieval
+        let vector_data = vec![OrderedFloat(1.0), OrderedFloat(2.0)];
+        let vector_value = VectorValue::new(vector_data.clone(), 2).unwrap();
+        let scalar = ScalarValue::Vector(Some(vector_value.clone()));
+        assert_eq!(scalar.get_vector().unwrap(), vector_value);
+
+        // Test null vector
+        let scalar = ScalarValue::Vector(None);
+        assert!(scalar.get_vector().is_err());
+        assert_eq!(scalar.get_vector().unwrap_err(), "Null value");
+
+        // Test wrong type
+        let scalar = ScalarValue::String(Some("test".to_string()));
+        assert!(scalar.get_vector().is_err());
+        assert_eq!(scalar.get_vector().unwrap_err(), "Not a Vector value");
+    }
+
+    #[test]
+    fn test_vector_to_scalar_array() {
+        // Test vector to Arrow array conversion
+        let vector_data = vec![OrderedFloat(1.0), OrderedFloat(2.0)];
+        let vector_value = VectorValue::new(vector_data, 2).unwrap();
+        let scalar = ScalarValue::Vector(Some(vector_value));
+        let array = scalar.to_scalar_array();
+
+        // Verify it's a FixedSizeListArray with correct type
+        use arrow::datatypes::{DataType, Field};
+        let expected_field = Arc::new(Field::new("item", DataType::Float32, false));
+        let expected_type = DataType::FixedSizeList(expected_field, 2);
+        assert_eq!(array.data_type(), &expected_type);
+    }
+
+    #[test]
+    fn test_vector_from_conversion() {
+        // Test From trait for VectorValue
+        let vector_data = vec![OrderedFloat(1.0), OrderedFloat(2.0), OrderedFloat(3.0)];
+        let vector_value = VectorValue::new(vector_data.clone(), 3).unwrap();
+        let scalar: ScalarValue = vector_value.clone().into();
+        assert_eq!(scalar, ScalarValue::Vector(Some(vector_value)));
+
+        // Test From trait for Option<VectorValue>
+        let vector_data_opt = vec![OrderedFloat(1.0)];
+        let vector_value_opt = Some(VectorValue::new(vector_data_opt, 1).unwrap());
+        let scalar: ScalarValue = vector_value_opt.clone().into();
+        assert_eq!(scalar, ScalarValue::Vector(vector_value_opt));
+
+        // Test None case
+        let none_vector: Option<VectorValue> = None;
+        let scalar: ScalarValue = none_vector.into();
+        assert_eq!(scalar, ScalarValue::Vector(None));
     }
 }