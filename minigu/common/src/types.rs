use std::num::NonZeroU32;

use arrow::array::UInt64Array;

/// Internal identifier associated with a label.
///
/// # Examples
/// [`NonZeroU32`] is used to enable some memory layout optimizations.
/// For example, `Option<LabelId>` is guaranteed to have the same size as `LabelId`, which is 4
/// bytes:
/// ```
/// # use std::mem::size_of;
/// # use minigu_common::types::LabelId;
/// assert_eq!(size_of::<Option<LabelId>>(), size_of::<LabelId>());
/// assert_eq!(size_of::<Option<LabelId>>(), 4);
/// ```
pub type LabelId = NonZeroU32;

/// Internal identifier associated with a vertex.
pub type VertexId = u64;

/// An array of vertex IDs.
pub type VertexIdArray = UInt64Array;

/// Internal identifier associated with an edge (graph-wide unique).
pub type EdgeId = u64;

/// Internal identifier associated with a transaction (database-wide unique).
pub type TxnId = u64;

/// Internal identifier associated with a graph (database-wide unique).
pub type GraphId = u32;

/// Internal identifier associated with a property (vertex/edge-type-wide unique).
pub type PropertyId = u32;

<<<<<<< HEAD
/// Internal identifier associated with a graph.
pub type GraphId = NonZeroU32;

/// Internal identifier associated with a procedure.
pub type ProcedureId = NonZeroU32;
=======
/// Internal identifier associated with a procedure (database-wide unique).
pub type ProcedureId = u32;
>>>>>>> 07e0e281
<|MERGE_RESOLUTION|>--- conflicted
+++ resolved
@@ -34,13 +34,5 @@
 /// Internal identifier associated with a property (vertex/edge-type-wide unique).
 pub type PropertyId = u32;
 
-<<<<<<< HEAD
-/// Internal identifier associated with a graph.
-pub type GraphId = NonZeroU32;
-
-/// Internal identifier associated with a procedure.
-pub type ProcedureId = NonZeroU32;
-=======
 /// Internal identifier associated with a procedure (database-wide unique).
-pub type ProcedureId = u32;
->>>>>>> 07e0e281
+pub type ProcedureId = u32;