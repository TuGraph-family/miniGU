--- conflicted
+++ resolved
@@ -12,15 +12,9 @@
 paste = { workspace = true }
 serde = { workspace = true }
 serde_json = "1.0"
-<<<<<<< HEAD
-smallvec = { version = "1.11.0", features = ["union"] }
-tabled = { workspace = true }
-thiserror = { workspace = true }
-=======
 tabled = { workspace = true }
 thiserror = { workspace = true }
 
->>>>>>> d33ea667
 [dev-dependencies]
 insta = { workspace = true }
 
