use std::sync::Arc;

use gql_parser::ast::{Ident, SchemaPathSegment, SchemaRef};
use minigu_catalog::memory::schema::MemorySchemaCatalog;
use minigu_catalog::named_ref::NamedGraphRef;
<<<<<<< HEAD
use minigu_catalog::txn::catalog_txn::CatalogTxn;
use minigu_catalog::txn::error::CatalogTxnResult;
use minigu_catalog::txn::manager::CatalogTxnManager;
use minigu_transaction::{GraphTxnManager, IsolationLevel};
=======
use minigu_catalog::provider::{CatalogProvider, SchemaProvider};
>>>>>>> 28e8b137

use crate::database::DatabaseContext;
use crate::error::{Error, SessionResult};

#[derive(Clone, Debug)]
pub struct SessionContext {
    database: Arc<DatabaseContext>,
    pub home_schema: Option<Arc<MemorySchemaCatalog>>,
    pub current_schema: Option<Arc<MemorySchemaCatalog>>,
    // currently home_graph and current_graph is same.
    // In the future, home_graph is a default graph named default.
    pub home_graph: Option<NamedGraphRef>,
    pub current_graph: Option<NamedGraphRef>,
    pub current_txn: Option<Arc<CatalogTxn>>,
    pub catalog_txn_mgr: CatalogTxnManager,
    isolation_level: Option<IsolationLevel>,
}

impl SessionContext {
    pub fn new(database: Arc<DatabaseContext>) -> Self {
        Self {
            database,
            home_schema: None,
            current_schema: None,
            home_graph: None,
            current_graph: None,
            current_txn: None,
            catalog_txn_mgr: CatalogTxnManager::new(),
            isolation_level: None,
        }
    }

    pub fn database(&self) -> &DatabaseContext {
        &self.database
    }

<<<<<<< HEAD
    /// Set default isolation level for implicitly created transactions.
    #[inline]
    pub fn set_default_isolation(&mut self, iso: IsolationLevel) {
        self.isolation_level = Some(iso);
    }

    /// Begin a new transaction using the default isolation level.
    fn begin_txn(&self) -> CatalogTxnResult<Arc<CatalogTxn>> {
        if let Some(iso) = self.isolation_level {
            let txn_arc = self.catalog_txn_mgr.begin_transaction(iso)?;
            return Ok(txn_arc);
        }
        let txn_arc = self
            .catalog_txn_mgr
            .begin_transaction(IsolationLevel::Serializable)?;
        Ok(txn_arc)
    }

    /// Get the current transaction if present; otherwise begin one and store it.
    pub fn get_or_begin_txn(&mut self) -> CatalogTxnResult<Arc<CatalogTxn>> {
        if let Some(txn) = &self.current_txn {
            return Ok(txn.clone());
        }

        let txn = self.begin_txn()?;
        self.current_txn = Some(txn.clone());
        Ok(txn)
    }

    /// Clear the current transaction reference (without committing or rolling back).
    /// This is used in auto-commit mode, where the transaction is committed successfully,
    /// and the `current_txn` is removed to avoid mistakenly reusing the committed transaction.
    /// Note: This method only clears the session-level reference, does not affect the lifecycle of
    /// the transaction itself.
    #[inline]
    pub fn clear_current_txn(&mut self) {
        self.current_txn = None;
=======
    pub fn set_current_schema(&mut self, schema: SchemaRef) -> SessionResult<()> {
        match schema {
            SchemaRef::Absolute(schema_path) => {
                let mut current = self.database.catalog().get_root()?;
                let mut current_path = vec![];
                for segment in schema_path {
                    let name = match segment.value() {
                        SchemaPathSegment::Name(name) => name,
                        SchemaPathSegment::Parent => unreachable!(),
                    };
                    let current_dir = current
                        .into_directory()
                        .ok_or_else(|| Error::SchemaPathInvalid)?;
                    current_path.push(segment.value().clone());
                    let child = current_dir
                        .get_child(name)?
                        .ok_or_else(|| Error::SchemaPathInvalid)?;
                    current = child;
                }
                let schema_arc: minigu_catalog::provider::SchemaRef = current
                    .into_schema()
                    .ok_or_else(|| Error::SchemaPathInvalid)?;

                let msc: Arc<MemorySchemaCatalog> = schema_arc
                    .downcast_arc::<MemorySchemaCatalog>()
                    .map_err(|_| Error::SchemaPathInvalid)?;
                self.current_schema = Some(msc);
                Ok(())
            }
            _ => {
                todo!()
            }
        }
    }

    pub fn set_current_graph(&mut self, graph_name: String) -> SessionResult<()> {
        if self.current_schema.is_none() {
            return Err(Error::CurrentSchemaNotSet);
        };
        let schema = self
            .current_schema
            .as_ref()
            .ok_or_else(|| Error::CurrentSchemaNotSet)?
            .as_ref();
        let graph = schema
            .get_graph(graph_name.as_str())?
            .ok_or_else(|| Error::GraphNotExists(graph_name.clone()))?;
        self.current_graph = Some(NamedGraphRef::new(Ident::new(graph_name), graph));
        Ok(())
    }

    pub fn reset_current_graph(&mut self) {
        self.current_graph = self.home_graph.clone();
    }

    pub fn reset_current_schema(&mut self) {
        self.current_schema = self.home_schema.clone();
>>>>>>> 28e8b137
    }
}<|MERGE_RESOLUTION|>--- conflicted
+++ resolved
@@ -3,14 +3,11 @@
 use gql_parser::ast::{Ident, SchemaPathSegment, SchemaRef};
 use minigu_catalog::memory::schema::MemorySchemaCatalog;
 use minigu_catalog::named_ref::NamedGraphRef;
-<<<<<<< HEAD
+use minigu_catalog::provider::{CatalogProvider, SchemaProvider};
 use minigu_catalog::txn::catalog_txn::CatalogTxn;
 use minigu_catalog::txn::error::CatalogTxnResult;
 use minigu_catalog::txn::manager::CatalogTxnManager;
-use minigu_transaction::{GraphTxnManager, IsolationLevel};
-=======
-use minigu_catalog::provider::{CatalogProvider, SchemaProvider};
->>>>>>> 28e8b137
+use minigu_transaction::{GraphTxnManager, IsolationLevel, Transaction};
 
 use crate::database::DatabaseContext;
 use crate::error::{Error, SessionResult};
@@ -47,7 +44,6 @@
         &self.database
     }
 
-<<<<<<< HEAD
     /// Set default isolation level for implicitly created transactions.
     #[inline]
     pub fn set_default_isolation(&mut self, iso: IsolationLevel) {
@@ -85,10 +81,14 @@
     #[inline]
     pub fn clear_current_txn(&mut self) {
         self.current_txn = None;
-=======
+    }
+
     pub fn set_current_schema(&mut self, schema: SchemaRef) -> SessionResult<()> {
         match schema {
             SchemaRef::Absolute(schema_path) => {
+                let txn = self
+                    .get_or_begin_txn()
+                    .map_err(|e| minigu_catalog::error::CatalogError::External(Box::new(e)))?;
                 let mut current = self.database.catalog().get_root()?;
                 let mut current_path = vec![];
                 for segment in schema_path {
@@ -101,7 +101,7 @@
                         .ok_or_else(|| Error::SchemaPathInvalid)?;
                     current_path.push(segment.value().clone());
                     let child = current_dir
-                        .get_child(name)?
+                        .get_child(name, txn.as_ref())?
                         .ok_or_else(|| Error::SchemaPathInvalid)?;
                     current = child;
                 }
@@ -113,6 +113,9 @@
                     .downcast_arc::<MemorySchemaCatalog>()
                     .map_err(|_| Error::SchemaPathInvalid)?;
                 self.current_schema = Some(msc);
+                txn.commit()
+                    .map_err(|e| minigu_catalog::error::CatalogError::External(Box::new(e)))?;
+                self.clear_current_txn();
                 Ok(())
             }
             _ => {
@@ -125,15 +128,21 @@
         if self.current_schema.is_none() {
             return Err(Error::CurrentSchemaNotSet);
         };
+        let txn = self
+            .get_or_begin_txn()
+            .map_err(|e| minigu_catalog::error::CatalogError::External(Box::new(e)))?;
         let schema = self
             .current_schema
             .as_ref()
             .ok_or_else(|| Error::CurrentSchemaNotSet)?
             .as_ref();
         let graph = schema
-            .get_graph(graph_name.as_str())?
+            .get_graph(graph_name.as_str(), txn.as_ref())?
             .ok_or_else(|| Error::GraphNotExists(graph_name.clone()))?;
         self.current_graph = Some(NamedGraphRef::new(Ident::new(graph_name), graph));
+        txn.commit()
+            .map_err(|e| minigu_catalog::error::CatalogError::External(Box::new(e)))?;
+        self.clear_current_txn();
         Ok(())
     }
 
@@ -143,6 +152,5 @@
 
     pub fn reset_current_schema(&mut self) {
         self.current_schema = self.home_schema.clone();
->>>>>>> 28e8b137
     }
 }