use std::any::Any;
use std::collections::HashMap;
use std::collections::hash_map::Entry;
use std::fmt::{self, Debug};
use std::sync::{Arc, Mutex, RwLock};

use minigu_catalog::error::CatalogResult;
use minigu_catalog::memory::graph_type::MemoryGraphTypeCatalog;
use minigu_catalog::provider::{
    GraphIndexCatalog, GraphIndexCatalogRef, GraphProvider, GraphTypeRef, VectorIndexDefinitions,
    VectorIndexMetadata,
};
use minigu_common::types::{LabelId, VectorIndexKey, VertexIdArray};
use minigu_storage::error::StorageResult;
use minigu_storage::tp::MemoryGraph;
use minigu_storage::tp::transaction::{IsolationLevel, MemTransaction};
use minigu_transaction::manager::GraphTxnManager;

use crate::error::IndexCatalogResult;

pub enum GraphStorage {
    Memory(Arc<MemoryGraph>),
}

#[derive(Debug, Default)]
struct MemoryGraphIndexCatalog {
    entries: RwLock<HashMap<VectorIndexKey, VectorIndexMetadata>>,
}

impl GraphIndexCatalog for MemoryGraphIndexCatalog {
    fn get_vector_index(&self, key: VectorIndexKey) -> CatalogResult<Option<VectorIndexMetadata>> {
        Ok(self
            .entries
            .read()
            .expect("index map should be readable")
            .get(&key)
            .cloned())
    }

    fn insert_vector_index(&self, meta: VectorIndexMetadata) -> CatalogResult<bool> {
        let mut guard = self.entries.write().expect("index map should be writable");
        match guard.entry(meta.key) {
            Entry::Occupied(_) => Ok(false),
            Entry::Vacant(v) => {
                v.insert(meta);
                Ok(true)
            }
        }
    }

    fn remove_vector_index(&self, key: VectorIndexKey) -> CatalogResult<bool> {
        let mut guard = self.entries.write().expect("index map should be writable");
        Ok(guard.remove(&key).is_some())
    }

    fn list_vector_indices(&self) -> CatalogResult<VectorIndexDefinitions> {
        Ok(self
            .entries
            .read()
            .expect("index map should be readable")
            .values()
            .cloned()
            .collect())
    }
}

pub struct GraphContainer {
    graph_type: Arc<MemoryGraphTypeCatalog>,
    graph_storage: GraphStorage,
    index_catalog: Arc<dyn GraphIndexCatalog>,
    index_op_lock: Mutex<()>,
}

impl GraphContainer {
    pub fn new(graph_type: Arc<MemoryGraphTypeCatalog>, graph_storage: GraphStorage) -> Self {
        Self {
            graph_type,
            graph_storage,
            index_catalog: Arc::new(MemoryGraphIndexCatalog::default()),
            index_op_lock: Mutex::new(()),
        }
    }

    #[inline]
    pub fn graph_storage(&self) -> &GraphStorage {
        &self.graph_storage
    }

    #[inline]
<<<<<<< HEAD
    pub fn index_catalog(&self) -> &Arc<dyn GraphIndexCatalog> {
        &self.index_catalog
    }

    pub fn create_vector_index(
        &self,
        graph: &MemoryGraph,
        txn: &Arc<MemTransaction>,
        meta: VectorIndexMetadata,
    ) -> IndexCatalogResult<bool> {
        let _guard = self
            .index_op_lock
            .lock()
            .expect("index op lock should be acquirable");

        if self.index_catalog.get_vector_index(meta.key)?.is_some() {
            return Ok(false);
        }

        let inserted = self.index_catalog.insert_vector_index(meta.clone())?;
        if !inserted {
            return Ok(false);
        }

        if let Err(err) = graph.build_vector_index(txn, meta.key) {
            let _ = self.index_catalog.remove_vector_index(meta.key);
            return Err(err.into());
        }

        Ok(true)
    }

    pub fn drop_vector_index(
        &self,
        graph: &MemoryGraph,
        key: VectorIndexKey,
        rollback_meta: Option<VectorIndexMetadata>,
    ) -> IndexCatalogResult<bool> {
        let _guard = self
            .index_op_lock
            .lock()
            .expect("index op lock should be acquirable");

        let removed = self.index_catalog.remove_vector_index(key)?;
        if !removed {
            return Ok(false);
        }

        if let Err(err) = graph.delete_vector_index(key) {
            if let Some(meta) = rollback_meta {
                let _ = self.index_catalog.insert_vector_index(meta);
            }
            return Err(err.into());
        }

        Ok(true)
=======
    pub fn graph_type(&self) -> Arc<MemoryGraphTypeCatalog> {
        self.graph_type.clone()
>>>>>>> 99b1c754
    }
}

// TODO: Remove and use a checker.
fn vertex_has_all_labels(
    _mem: &Arc<MemoryGraph>,
    _txn: &Arc<minigu_storage::tp::transaction::MemTransaction>,
    _vid: u64,
    _label_ids: &Option<Vec<Vec<LabelId>>>,
) -> StorageResult<bool> {
    let Some(label_specs) = _label_ids else {
        return Ok(true);
    };

    let vertex = _mem.get_vertex(_txn, _vid)?;
    let vertex_label = vertex.label_id;

    for and_labels in label_specs {
        if and_labels.is_empty() {
            return Ok(true);
        }
        if and_labels.contains(&vertex_label) {
            return Ok(true);
        }
    }
    Ok(false)
}

impl GraphContainer {
    pub fn vertex_source(
        &self,
        label_ids: &Option<Vec<Vec<LabelId>>>,
        batch_size: usize,
    ) -> StorageResult<Box<dyn Iterator<Item = Arc<VertexIdArray>> + Send + 'static>> {
        let mem = match self.graph_storage() {
            GraphStorage::Memory(m) => Arc::clone(m),
        };
        let txn = mem
            .txn_manager()
            .begin_transaction(IsolationLevel::Serializable)?;
        let mut ids: Vec<u64> = Vec::new();
        {
            let it = mem.iter_vertices(&txn)?;
            for v in it {
                let v = v?;
                let vid = v.vid();
                if vertex_has_all_labels(&mem, &txn, vid, label_ids)? {
                    ids.push(vid);
                }
            }
        }

        // TODO(Colin): Sort IDs to ensure deterministic output in tests.
        // Remove once ORDER BY is supported.
        ids.sort_unstable();

        let mut pos = 0usize;
        let iter = std::iter::from_fn(move || {
            if pos >= ids.len() {
                return None;
            }
            let end = (pos + batch_size).min(ids.len());
            let slice = &ids[pos..end];
            pos = end;
            Some(Arc::new(VertexIdArray::from_iter(slice.iter().copied())))
        });

        Ok(Box::new(iter))
    }
}

impl Debug for GraphContainer {
    fn fmt(&self, f: &mut fmt::Formatter<'_>) -> fmt::Result {
        f.debug_struct("GraphContainer")
            .field("graph_type", &self.graph_type)
            .finish()
    }
}

impl GraphProvider for GraphContainer {
    #[inline]
    fn graph_type(&self) -> GraphTypeRef {
        self.graph_type.clone()
    }

    fn index_catalog(&self) -> Option<GraphIndexCatalogRef> {
        Some(self.index_catalog.clone())
    }

    #[inline]
    fn as_any(&self) -> &dyn Any {
        self
    }
}

#[cfg(test)]
mod tests {
    use minigu_catalog::provider::VectorIndexMetadata;
    use minigu_common::types::VectorMetric;
    use minigu_common::value::{F32, ScalarValue, VectorValue};
    use minigu_storage::common::{PropertyRecord, Vertex};
    use minigu_storage::error::{StorageError, VectorIndexError};
    use minigu_storage::tp::transaction::IsolationLevel;

    use super::*;

    fn build_container() -> (GraphContainer, Arc<MemoryGraph>) {
        let graph = MemoryGraph::new();
        let graph_type = Arc::new(MemoryGraphTypeCatalog::new());
        let container = GraphContainer::new(graph_type, GraphStorage::Memory(graph.clone()));
        (container, graph)
    }

    fn insert_vertices(
        graph: &Arc<MemoryGraph>,
        txn: &Arc<MemTransaction>,
        label: LabelId,
        dimension: usize,
        count: usize,
    ) {
        for i in 0..count as u64 {
            let mut data = vec![F32::from(0.0); dimension];
            data[0] = F32::from(i as f32);
            data[1] = F32::from((i % 10) as f32);
            let vector = VectorValue::new(data, dimension).unwrap();
            let properties = PropertyRecord::new(vec![
                ScalarValue::String(Some(format!("v{i}"))),
                ScalarValue::new_vector(dimension, Some(vector)),
            ]);
            graph
                .create_vertex(txn, Vertex::new(i + 1, label, properties))
                .unwrap();
        }
    }

    #[test]
    fn create_and_drop_vector_index_updates_catalog_and_storage() {
        let (container, graph) = build_container();
        let txn = graph
            .txn_manager()
            .begin_transaction(IsolationLevel::Serializable)
            .unwrap();

        let label = LabelId::new(1).unwrap();
        let property_id = 1u32;
        let dimension = 104usize;
        insert_vertices(&graph, &txn, label, dimension, 50);

        let key = VectorIndexKey::new(label, property_id);
        let meta = VectorIndexMetadata {
            name: "idx_entity_embedding".into(),
            key,
            metric: VectorMetric::L2,
            dimension,
        };

        // Wrong index key should fail (no matching vectors) and leave catalog/storage untouched.
        let wrong_key = VectorIndexKey::new(LabelId::new(2).unwrap(), property_id);
        let wrong_meta = VectorIndexMetadata {
            name: "idx_wrong_label".into(),
            key: wrong_key,
            metric: VectorMetric::L2,
            dimension,
        };
        let err = container
            .create_vector_index(graph.as_ref(), &txn, wrong_meta.clone())
            .unwrap_err();
        assert!(matches!(
            err,
            crate::error::IndexCatalogError::Storage(StorageError::VectorIndex(
                VectorIndexError::EmptyDataset
            ))
        ));
        assert!(
            container
                .index_catalog()
                .get_vector_index(wrong_key)
                .unwrap()
                .is_none()
        );
        assert!(graph.get_vector_index(wrong_key).is_none());

        let created = container
            .create_vector_index(graph.as_ref(), &txn, meta.clone())
            .unwrap();
        assert!(created);
        assert!(graph.get_vector_index(key).is_some());
        assert!(
            container
                .index_catalog()
                .get_vector_index(key)
                .unwrap()
                .is_some()
        );

        let dropped = container
            .drop_vector_index(graph.as_ref(), key, Some(meta))
            .unwrap();
        assert!(dropped);
        assert!(graph.get_vector_index(key).is_none());
        assert!(
            container
                .index_catalog()
                .get_vector_index(key)
                .unwrap()
                .is_none()
        );
        let not_removed = container
            .drop_vector_index(graph.as_ref(), wrong_key, None)
            .unwrap();
        assert!(!not_removed);
    }

    #[test]
    fn duplicate_create_vector_index_is_idempotent() {
        let (container, graph) = build_container();
        let txn = graph
            .txn_manager()
            .begin_transaction(IsolationLevel::Serializable)
            .unwrap();

        let label = LabelId::new(1).unwrap();
        let property_id = 1u32;
        let dimension = 104usize;
        insert_vertices(&graph, &txn, label, dimension, 10);

        let key = VectorIndexKey::new(label, property_id);
        let meta = VectorIndexMetadata {
            name: "dup_idx".into(),
            key,
            metric: VectorMetric::L2,
            dimension,
        };

        let first = container
            .create_vector_index(graph.as_ref(), &txn, meta.clone())
            .unwrap();
        assert!(first);

        let second = container
            .create_vector_index(graph.as_ref(), &txn, meta)
            .unwrap();
        assert!(!second);
        assert_eq!(
            container
                .index_catalog()
                .list_vector_indices()
                .unwrap()
                .len(),
            1
        );
    }

    #[test]
    fn concurrent_drop_vector_index_only_drops_once() {
        use std::sync::atomic::{AtomicUsize, Ordering};

        let (container, graph) = build_container();
        let container = Arc::new(container);
        let key = VectorIndexKey::new(LabelId::new(1).unwrap(), 1);

        // prepare data and index
        let txn = graph
            .txn_manager()
            .begin_transaction(IsolationLevel::Serializable)
            .unwrap();
        insert_vertices(&graph, &txn, LabelId::new(1).unwrap(), 104, 20);
        let meta = VectorIndexMetadata {
            name: "idx_drop_concurrent".into(),
            key,
            metric: VectorMetric::L2,
            dimension: 104,
        };
        assert!(
            container
                .create_vector_index(graph.as_ref(), &txn, meta.clone())
                .unwrap()
        );

        let success = Arc::new(AtomicUsize::new(0));
        let mut handles = Vec::new();
        for _ in 0..2 {
            let c = Arc::clone(&container);
            let g = Arc::clone(&graph);
            let m = meta.clone();
            let s = Arc::clone(&success);
            handles.push(std::thread::spawn(move || {
                let _txn = g
                    .txn_manager()
                    .begin_transaction(IsolationLevel::Serializable)
                    .unwrap();
                if c.drop_vector_index(g.as_ref(), m.key, Some(m.clone()))
                    .unwrap_or(false)
                {
                    s.fetch_add(1, Ordering::SeqCst);
                }
            }));
        }
        for h in handles {
            h.join().unwrap();
        }
        assert_eq!(success.load(Ordering::SeqCst), 1);
        assert!(
            container
                .index_catalog()
                .get_vector_index(key)
                .unwrap()
                .is_none()
        );
        assert!(graph.get_vector_index(key).is_none());
    }

    #[test]
    fn create_vector_index_rolls_back_on_storage_error() {
        let (container, graph) = build_container();
        let txn = graph
            .txn_manager()
            .begin_transaction(IsolationLevel::Serializable)
            .unwrap();

        let label = LabelId::new(1).unwrap();
        let property_id = 1u32;
        let dimension = 104usize;
        let key = VectorIndexKey::new(label, property_id);
        let meta = VectorIndexMetadata {
            name: "idx_entity_embedding".into(),
            key,
            metric: VectorMetric::L2,
            dimension,
        };

        let err = container
            .create_vector_index(graph.as_ref(), &txn, meta.clone())
            .unwrap_err();
        assert!(matches!(err, crate::error::IndexCatalogError::Storage(_)));
        assert!(
            container
                .index_catalog()
                .get_vector_index(key)
                .unwrap()
                .is_none()
        );
        assert!(graph.get_vector_index(key).is_none());
    }
}<|MERGE_RESOLUTION|>--- conflicted
+++ resolved
@@ -87,7 +87,11 @@
     }
 
     #[inline]
-<<<<<<< HEAD
+    pub fn graph_type(&self) -> Arc<MemoryGraphTypeCatalog> {
+        self.graph_type.clone()
+    }
+
+    #[inline]
     pub fn index_catalog(&self) -> &Arc<dyn GraphIndexCatalog> {
         &self.index_catalog
     }
@@ -144,10 +148,6 @@
         }
 
         Ok(true)
-=======
-    pub fn graph_type(&self) -> Arc<MemoryGraphTypeCatalog> {
-        self.graph_type.clone()
->>>>>>> 99b1c754
     }
 }
 
