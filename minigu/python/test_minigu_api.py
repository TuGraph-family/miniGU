--- conflicted
+++ resolved
@@ -1,191 +1,158 @@
-#!/usr/bin/env python3.7
-"""
-Test cases for miniGU Python API.
-
-This file contains tests for:
-1. Basic connection functionality
-2. Graph creation and management
-3. Query execution
-4. Result handling
-5. Error handling
-"""
-
-import unittest
-import sys
-import os
-
-# Add the python module to the path
-sys.path.insert(0, os.path.join(os.path.dirname(__file__)))
-
-import minigu
-
-
-class TestMiniGUAPI(unittest.TestCase):
-    """Test cases for the miniGU Python API."""
-    
-    def setUp(self):
-        """Set up test fixtures before each test method."""
-        self.db = minigu.connect()
-    
-    def tearDown(self):
-        """Tear down test fixtures after each test method."""
-        if self.db and self.db.is_connected:
-            try:
-                self.db.close()
-            except AttributeError:
-                self.db.is_connected = False
-    
-    def test_connection(self):
-        """Test basic database connection."""
-        self.assertIsInstance(self.db, minigu.MiniGU)
-        self.assertTrue(self.db.is_connected)
-    
-    def test_create_graph(self):
-        """Test graph creation."""
-        graph_name = "test_graph"
-<<<<<<< HEAD
-        # Verify that graph creation doesn't raise an exception
-        try:
-            self.db.create_graph(graph_name)
-        except Exception as e:
-            self.fail(f"Graph creation failed with exception: {e}")
-        
-        # Test that we can execute a simple query after graph creation
-        try:
-            result = self.db.execute("RETURN 'test' as result")
-            self.assertIsInstance(result, minigu.QueryResult)
-            
-            # Verify the result content
-            data_list = result.to_list()
-            self.assertEqual(len(data_list), 1)
-            self.assertIn('result', data_list[0])
-            self.assertEqual(data_list[0]['result'], 'test')
-        except Exception as e:
-            self.fail(f"Query execution after graph creation failed with exception: {e}")
-=======
-        self.db.create_graph(graph_name)
-        
-        # Verify that the graph was created by trying to use it
-        try:
-            # Try to execute a simple query on the created graph
-            result = self.db.execute(f"SHOW GRAPHS")
-            # If we get here without exception, the graph creation was successful
-            self.assertIsInstance(result, minigu.QueryResult)
-        except minigu.QueryError:
-            # This is expected if SHOW GRAPHS is not implemented yet
-            pass
-        except Exception as e:
-            # Other exceptions indicate a problem
-            self.fail(f"Unexpected exception: {e}")
->>>>>>> cab76e4d
-    
-    def test_create_graph_with_schema(self):
-        """Test graph creation with schema."""
-        graph_name = "test_graph_with_schema"
-        schema = {
-            "Person": {"name": "STRING", "age": "INTEGER"},
-            "Company": {"name": "STRING", "founded": "INTEGER"}
-        }
-<<<<<<< HEAD
-        
-        # Verify that graph creation with schema doesn't raise an exception
-        try:
-            self.db.create_graph(graph_name, schema)
-        except Exception as e:
-            self.fail(f"Graph creation with schema failed with exception: {e}")
-        
-        # Test that we can execute a simple query after graph creation
-        try:
-            result = self.db.execute("RETURN 'test' as result")
-            self.assertIsInstance(result, minigu.QueryResult)
-            
-            # Verify the result content
-            data_list = result.to_list()
-            self.assertEqual(len(data_list), 1)
-            self.assertIn('result', data_list[0])
-            self.assertEqual(data_list[0]['result'], 'test')
-        except Exception as e:
-            self.fail(f"Query execution after graph creation with schema failed with exception: {e}")
-=======
-        self.db.create_graph(graph_name, schema)
-        
-        # Verify that the graph was created with the specified schema
-        try:
-            # Try to execute a simple query on the created graph
-            result = self.db.execute(f"SHOW GRAPHS")
-            # If we get here without exception, the graph creation was successful
-            self.assertIsInstance(result, minigu.QueryResult)
-        except minigu.QueryError:
-            # This is expected if SHOW GRAPHS is not implemented yet
-            pass
-        except Exception as e:
-            # Other exceptions indicate a problem
-            self.fail(f"Unexpected exception: {e}")
->>>>>>> cab76e4d
-    
-    def test_execute_query(self):
-        """Test executing queries."""
-        # Create a graph first
-        self.db.create_graph("test_graph")
-        
-        # Execute a simple query
-        result = self.db.execute("RETURN 'Alice' as name, 30 as age")
-        self.assertIsInstance(result, minigu.QueryResult)
-        
-        # Verify the result content
-        data_list = result.to_list()
-        self.assertEqual(len(data_list), 1)
-        self.assertIn('name', data_list[0])
-        self.assertIn('age', data_list[0])
-        self.assertEqual(data_list[0]['name'], 'Alice')
-        # Note: age might be '[Unsupported type: Int8]' due to type conversion issues
-    
-    def test_query_result_methods(self):
-        """Test QueryResult methods."""
-        # Create a graph 
-        self.db.create_graph("test_graph")
-        
-        # Execute a simple query to get some result data
-        result = self.db.execute("RETURN 'Alice' as name, 30 as age")
-        
-        # Test to_list method
-        data_list = result.to_list()
-        self.assertIsInstance(data_list, list)
-        self.assertEqual(len(data_list), 1)
-        self.assertIsInstance(data_list[0], dict)
-        self.assertIn('name', data_list[0])
-        self.assertIn('age', data_list[0])
-        
-        # Test to_dict method
-        data_dict = result.to_dict()
-        self.assertIsInstance(data_dict, dict)
-        self.assertIn('schema', data_dict)
-        self.assertIn('data', data_dict)
-        self.assertIn('metrics', data_dict)
-        self.assertIn('row_count', data_dict)
-        self.assertEqual(data_dict['row_count'], 1)
-        
-        # Verify schema structure
-        self.assertIsInstance(data_dict['schema'], list)
-        self.assertEqual(len(data_dict['schema']), 2)
-        
-        # Verify data structure
-        self.assertIsInstance(data_dict['data'], list)
-        self.assertEqual(len(data_dict['data']), 1)
-        self.assertEqual(len(data_dict['data'][0]), 2)
-    
-    def test_error_handling(self):
-        """Test error handling."""
-        # Test that we can catch MiniGUError
-        with self.assertRaises(minigu.MiniGUError):
-            # Try to execute a query without creating a graph first
-            db = minigu.MiniGU()
-            try:
-                db.close()  # Close the database to trigger an error
-            except AttributeError:
-                db.is_connected = False
-            db.execute("RETURN 1")
-
-
-if __name__ == "__main__":
+#!/usr/bin/env python3.7
+"""
+Test cases for miniGU Python API.
+
+This file contains tests for:
+1. Basic connection functionality
+2. Graph creation and management
+3. Query execution
+4. Result handling
+5. Error handling
+"""
+
+import unittest
+import sys
+import os
+
+# Add the python module to the path
+sys.path.insert(0, os.path.join(os.path.dirname(__file__)))
+
+import minigu
+
+
+class TestMiniGUAPI(unittest.TestCase):
+    """Test cases for the miniGU Python API."""
+    
+    def setUp(self):
+        """Set up test fixtures before each test method."""
+        self.db = minigu.connect()
+    
+    def tearDown(self):
+        """Tear down test fixtures after each test method."""
+        if self.db and self.db.is_connected:
+            try:
+                self.db.close()
+            except AttributeError:
+                self.db.is_connected = False
+    
+    def test_connection(self):
+        """Test basic database connection."""
+        self.assertIsInstance(self.db, minigu.MiniGU)
+        self.assertTrue(self.db.is_connected)
+    
+    def test_create_graph(self):
+        """Test graph creation."""
+        graph_name = "test_graph"
+        # Verify that graph creation doesn't raise an exception
+        try:
+            self.db.create_graph(graph_name)
+        except Exception as e:
+            self.fail(f"Graph creation failed with exception: {e}")
+        
+        # Test that we can execute a simple query after graph creation
+        try:
+            result = self.db.execute("RETURN 'test' as result")
+            self.assertIsInstance(result, minigu.QueryResult)
+            
+            # Verify the result content
+            data_list = result.to_list()
+            self.assertEqual(len(data_list), 1)
+            self.assertIn('result', data_list[0])
+            self.assertEqual(data_list[0]['result'], 'test')
+        except Exception as e:
+            self.fail(f"Query execution after graph creation failed with exception: {e}")
+    
+    def test_create_graph_with_schema(self):
+        """Test graph creation with schema."""
+        graph_name = "test_graph_with_schema"
+        schema = {
+            "Person": {"name": "STRING", "age": "INTEGER"},
+            "Company": {"name": "STRING", "founded": "INTEGER"}
+        }
+        
+        # Verify that graph creation with schema doesn't raise an exception
+        try:
+            self.db.create_graph(graph_name, schema)
+        except Exception as e:
+            self.fail(f"Graph creation with schema failed with exception: {e}")
+        
+        # Test that we can execute a simple query after graph creation
+        try:
+            result = self.db.execute("RETURN 'test' as result")
+            self.assertIsInstance(result, minigu.QueryResult)
+            
+            # Verify the result content
+            data_list = result.to_list()
+            self.assertEqual(len(data_list), 1)
+            self.assertIn('result', data_list[0])
+            self.assertEqual(data_list[0]['result'], 'test')
+        except Exception as e:
+            self.fail(f"Query execution after graph creation with schema failed with exception: {e}")
+    
+    def test_execute_query(self):
+        """Test executing queries."""
+        # Create a graph first
+        self.db.create_graph("test_graph")
+        
+        # Execute a simple query
+        result = self.db.execute("RETURN 'Alice' as name, 30 as age")
+        self.assertIsInstance(result, minigu.QueryResult)
+        
+        # Verify the result content
+        data_list = result.to_list()
+        self.assertEqual(len(data_list), 1)
+        self.assertIn('name', data_list[0])
+        self.assertIn('age', data_list[0])
+        self.assertEqual(data_list[0]['name'], 'Alice')
+        # Note: age might be '[Unsupported type: Int8]' due to type conversion issues
+    
+    def test_query_result_methods(self):
+        """Test QueryResult methods."""
+        # Create a graph 
+        self.db.create_graph("test_graph")
+        
+        # Execute a simple query to get some result data
+        result = self.db.execute("RETURN 'Alice' as name, 30 as age")
+        
+        # Test to_list method
+        data_list = result.to_list()
+        self.assertIsInstance(data_list, list)
+        self.assertEqual(len(data_list), 1)
+        self.assertIsInstance(data_list[0], dict)
+        self.assertIn('name', data_list[0])
+        self.assertIn('age', data_list[0])
+        
+        # Test to_dict method
+        data_dict = result.to_dict()
+        self.assertIsInstance(data_dict, dict)
+        self.assertIn('schema', data_dict)
+        self.assertIn('data', data_dict)
+        self.assertIn('metrics', data_dict)
+        self.assertIn('row_count', data_dict)
+        self.assertEqual(data_dict['row_count'], 1)
+        
+        # Verify schema structure
+        self.assertIsInstance(data_dict['schema'], list)
+        self.assertEqual(len(data_dict['schema']), 2)
+        
+        # Verify data structure
+        self.assertIsInstance(data_dict['data'], list)
+        self.assertEqual(len(data_dict['data']), 1)
+        self.assertEqual(len(data_dict['data'][0]), 2)
+    
+    def test_error_handling(self):
+        """Test error handling."""
+        # Test that we can catch MiniGUError
+        with self.assertRaises(minigu.MiniGUError):
+            # Try to execute a query without creating a graph first
+            db = minigu.MiniGU()
+            try:
+                db.close()  # Close the database to trigger an error
+            except AttributeError:
+                db.is_connected = False
+            db.execute("RETURN 1")
+
+
+if __name__ == "__main__":
+
     unittest.main()