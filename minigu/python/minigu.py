"""
miniGU Python API

This module provides Python bindings for the miniGU graph database.
"""

import sys
from typing import Optional, List, Dict, Any, Union
from pathlib import Path
import json
import asyncio


# Try to import Rust bindings
try:
    from . import minigu_python
    from .minigu_python import PyMiniGU
    HAS_RUST_BINDINGS = True
except (ImportError, ModuleNotFoundError):
    try:
        # Try alternative import path
        import minigu_python
        from minigu_python import PyMiniGU
        HAS_RUST_BINDINGS = True
    except (ImportError, ModuleNotFoundError):
        # No longer provide simulated implementation warning, directly raise exception
        HAS_RUST_BINDINGS = False
        raise ImportError("Rust bindings not available. miniGU requires Rust bindings to function.")


class Node:
    """Graph node representation"""
    
    def __init__(self, label: str, properties: Optional[Dict[str, Any]] = None):
        """
        Initialize a node
        
        Args:
            label: Node label
            properties: Node properties as key-value pairs
        """
        self.label = label
        self.properties = properties or {}
    
    def __repr__(self) -> str:
        return f"Node(label='{self.label}', properties={self.properties})"


class Edge:
    """Graph edge representation"""
    
    def __init__(self, label: str, src: Union[Node, int], dst: Union[Node, int], 
                 properties: Optional[Dict[str, Any]] = None):
        """
        Initialize an edge
        
        Args:
            label: Edge label
            src: Source node or node ID
            dst: Destination node or node ID
            properties: Edge properties as key-value pairs
        """
        self.label = label
        self.src = src
        self.dst = dst
        self.properties = properties or {}
    
    def __repr__(self) -> str:
        return f"Edge(label='{self.label}', src={self.src}, dst={self.dst}, properties={self.properties})"


class Path:
    """Graph path representation"""
    
    def __init__(self, nodes: List[Node], edges: List[Edge]):
        """
        Initialize a path
        
        Args:
            nodes: List of nodes in the path
            edges: List of edges in the path
        """
        self.nodes = nodes
        self.edges = edges
    
    def __repr__(self) -> str:
        return f"Path(nodes={len(self.nodes)}, edges={len(self.edges)})"


class MiniGUError(Exception):
    """miniGU database exception class"""
    pass


class ConnectionError(MiniGUError):
    """Database connection error"""
    pass


class QueryError(MiniGUError):
    """Query execution error"""
    pass


class DataError(MiniGUError):
    """Data loading/saving error"""
    pass


class GraphError(MiniGUError):
    """Graph creation/manipulation error"""
    pass


class QueryResult:
    """
    Query result class
    """
    
    def __init__(self, schema: Optional[List[Dict[str, Any]]] = None, 
                 data: Optional[List[List[Any]]] = None,
                 metrics: Optional[Dict[str, float]] = None):
        self.schema = schema or []
        self.data = data or []
        self.metrics = metrics or {}
        self.row_count = len(self.data)
    
    def to_list(self) -> List[Dict[str, Any]]:
        """
        Convert the result to a list of dictionaries format
        
        Returns:
            List of dictionaries, with each row as a dictionary
        """
        if not self.schema or not self.data:
            return []
        
        column_names = [col["name"] for col in self.schema]
        return [dict(zip(column_names, row)) for row in self.data]
    
    def to_dict(self) -> Dict[str, Any]:
        """
        Convert the result to dictionary format
        
        Returns:
            Dictionary containing schema, data, and metrics
        """
        return {
            "schema": self.schema,
            "data": self.data,
            "metrics": self.metrics,
            "row_count": self.row_count
        }
    
    def __repr__(self) -> str:
        return f"QueryResult(rows={self.row_count}, columns={len(self.schema)})"


class AsyncMiniGU:
    """
    Async miniGU database connection class.
    
    This class provides an async interface for interacting with a miniGU database.
    It supports connecting to the database, executing queries, and managing graph data.
    
    Attributes:
        db_path (Optional[str]): Database file path
        is_connected (bool): Connection status
    """
    
    def __init__(self, db_path: Optional[str] = None, 
                 thread_count: int = 1, 
                 cache_size: int = 1000,
                 enable_logging: bool = False):
        """
        Initialize async miniGU database connection.
        
        Args:
            db_path: Database file path, if None creates an in-memory database
            thread_count: Number of threads for parallel execution
            cache_size: Size of the query result cache
            enable_logging: Whether to enable query execution logging
        """
        self.db_path = db_path
        self.thread_count = thread_count
        self.cache_size = cache_size
        self.enable_logging = enable_logging
        self._rust_instance = None
        self.is_connected = False
        self._stored_data = []
        self._connect()
    
    def _connect(self) -> None:
        """
        Establish database connection.
        
        Raises:
            ConnectionError: If connection fails
        """
        try:
            if HAS_RUST_BINDINGS:
                self._rust_instance = PyMiniGU()
                self._rust_instance.init()
                # Initialize configuration options
                if not asyncio.iscoroutinefunction(self.set_thread_count):
                    self.set_thread_count(self.thread_count)
                    self.set_cache_size(self.cache_size)
                    self.enable_query_logging(self.enable_logging)
            self.is_connected = True
            print("Database connected")
        except Exception as e:
            raise ConnectionError(f"Failed to connect to database: {str(e)}")
    
    async def execute(self, query: str) -> QueryResult:
        """
        Execute GQL query asynchronously.
        
        Args:
            query: GQL query statement
            
        Returns:
            Query result
            
        Raises:
            MiniGUError: Raised when database is not connected
            QueryError: Raised when query execution fails
        """
        
        if not self.is_connected:
            raise MiniGUError("Database not connected")
        
        if HAS_RUST_BINDINGS and self._rust_instance:
            
            try:
                result = self._rust_instance.execute(query)
                
                return QueryResult(
                    schema=result.get("schema", []),
                    data=result.get("data", []),
                    metrics=result.get("metrics", {})
                )
            except Exception as e:
                raise QueryError(f"Query execution failed: {str(e)}")
        else:
            # When Rust bindings are not available, raise an error directly
            raise RuntimeError("Rust bindings required for database operations")
    
    async def load(self, data: Union[List[Dict], str, Path]) -> None:
        """
        Load data into the database asynchronously.
        
        Args:
            data: Data to load, can be a list of dictionaries or file path
            
        Raises:
            MiniGUError: Raised when database is not connected
            DataError: Raised when data loading fails
        """
        
        if not self.is_connected:
            raise MiniGUError("Database not connected")
        
        if HAS_RUST_BINDINGS and self._rust_instance:
    
            try:
                if isinstance(data, (str, Path)):
                    # Convert path to string and load from file
                    file_path = str(data)
                    if not Path(file_path).exists():
                        raise DataError(f"File not found: {file_path}")
                    
                    self._rust_instance.load_from_file(file_path)
                else:
                    # Validate input data format
                    if not isinstance(data, list):
                        raise DataError("Data must be a list of dictionaries")
                    
                    for item in data:
                        if not isinstance(item, dict):
                            raise DataError("Each item in data list must be a dictionary")
                    
                    self._rust_instance.load_data(data)
                    self._stored_data = data
                
                print(f"Data loaded successfully")
            except Exception as e:
                raise DataError(f"Data loading failed: {str(e)}")
        else:
            # When Rust bindings are not available, raise an error directly
            raise RuntimeError("Rust bindings required for database operations")
    
    async def save(self, path: str) -> None:
        """
        Save the database to the specified path asynchronously.
        
        Args:
            path: Save path
            
        Raises:
            MiniGUError: Raised when database is not connected
            DataError: Raised when save fails
        """

        if not self.is_connected:
            raise MiniGUError("Database not connected")
        
        if HAS_RUST_BINDINGS and self._rust_instance:
    
            try:
                self._rust_instance.save_to_file(path)
                print(f"Database saved to {path}")
            except Exception as e:
                raise DataError(f"Database save failed: {str(e)}")
        else:
            # When Rust bindings are not available, raise an error directly
            raise RuntimeError("Rust bindings required for database operations")
    
    async def create_graph(self, graph_name: str, schema: Optional[Dict] = None) -> None:
        """
        Create a graph database asynchronously.
        
        Args:
            graph_name: Graph name
            schema: Graph schema definition (optional)
            
        Raises:
            MiniGUError: Raised when database is not connected
            GraphError: Raised when graph creation fails
        """
        
        if not self.is_connected:
            raise MiniGUError("Database not connected")
        
        if HAS_RUST_BINDINGS and self._rust_instance:
            try:
                # Convert schema dictionary to JSON string if needed
                if schema is not None and not isinstance(schema, str):
                    schema_str = json.dumps(schema)
                    self._rust_instance.create_graph(graph_name, schema_str)
                else:
                    self._rust_instance.create_graph(graph_name, schema)
<<<<<<< HEAD
                print(f"Graph '{graph_name}' created successfully")
=======
                print(f"Graph '{graph_name}' created")
            except Exception as e:
                raise GraphError(f"Graph creation failed: {str(e)}")
        else:
            # When Rust bindings are not available, raise an error directly
            raise RuntimeError("Rust bindings required for database operations")
    
    def _format_schema(self, schema: Dict) -> str:
        """
        Format graph schema definition.
        
        Args:
            schema: Graph schema definition (e.g., {"Person": {"name": "STRING", "age": "INTEGER"}})
            
        Returns:
            Formatted schema string suitable for GQL CREATE GRAPH statement
            
        Example:
            >>> _format_schema({"Person": {"name": "STRING", "age": "INTEGER"}})
            '(Person :Person {name STRING, age INTEGER})'
        """
        elements = []
        for label, properties in schema.items():
            # Format properties correctly, ensuring proper spacing
            props = ", ".join([f"{name} {p_type}" for name, p_type in properties.items()])
            # Use consistent formatting with colon before label and proper braces
            elements.append(f"(:{label} {{{props}}})")
        
        # Join elements with semicolon and space for proper GQL syntax
        return ") ; ".join(elements)
    
    async def insert(self, data: Union[List[Dict], str]) -> None:
        """
        Insert data into the current graph asynchronously.
        
        Args:
            data: List of data to insert or GQL INSERT statement
            
        Raises:
            MiniGUError: Raised when database is not connected
            DataError: Raised when data insertion fails
        """

        if not self.is_connected:
            raise MiniGUError("Database not connected")
        
        if HAS_RUST_BINDINGS and self._rust_instance:
        
            try:
                if isinstance(data, str):
                    self._rust_instance.insert_data(data)
                else:
                    gql_data = await self._format_insert_data(data)
                    self._rust_instance.insert_data(gql_data)
                print(f"Data inserted successfully")
            except Exception as e:
                raise DataError(f"Data insertion failed: {str(e)}")
        else:
            # When Rust bindings are not available, raise an error directly
            raise RuntimeError("Rust bindings required for database operations")
    
    def _format_insert_data(self, data: List[Dict]) -> str:
        """
        Format data as GQL INSERT statement.
        
        Args:
            data: List of data to insert
            
        Returns:
            GQL INSERT statement fragment
        """
        # Based on the GQL examples, we should use :Label syntax instead of (Label)
        # and generate separate INSERT statements for each record
        statements = []
        for item in data:
            label = item.get("label", "Node")
            # Format properties correctly for GQL
            # Based on examples, we should not put quotes around all values
            props = []
            for k, v in item.items():
                if k != "label":
                    # Handle different data types appropriately
                    if isinstance(v, str):
                        props.append(f"{k}: '{v}'")
                    elif isinstance(v, (int, float)):
                        props.append(f"{k}: {v}")
                    else:
                        # For other types, convert to string and quote
                        props.append(f"{k}: '{str(v)}'")
            
            props_str = ", ".join(props)
            # Based on GQL examples, use :Label syntax and separate INSERT statements
            statement = f"INSERT :{label} {{ {props_str} }}"
            statements.append(statement)
            
        # Join statements with semicolon and space
        return "; ".join(statements)
    
    async def update(self, query: str) -> None:
        """
        Update data in the current graph using a GQL UPDATE statement asynchronously.
        
        Args:
            query: GQL UPDATE statement
            
        Raises:
            MiniGUError: Raised when database is not connected
            QueryError: Raised when query execution fails
        """

        if not self.is_connected:
            raise MiniGUError("Database not connected")
        
        if HAS_RUST_BINDINGS and self._rust_instance:
        
            try:
                self._rust_instance.update_data(query)
                print(f"Data updated successfully with query: {query}")
            except Exception as e:
                raise QueryError(f"Data update failed: {str(e)}")
        else:
            # When Rust bindings are not available, raise an error directly
            raise RuntimeError("Rust bindings required for database operations")
    
    async def delete(self, query: str) -> None:
        """
        Delete data from the current graph using a GQL DELETE statement asynchronously.
        
        Args:
            query: GQL DELETE statement
            
        Raises:
            MiniGUError: Raised when database is not connected
            QueryError: Raised when query execution fails
        """
        
        if not self.is_connected:
            raise MiniGUError("Database not connected")
        
        if HAS_RUST_BINDINGS and self._rust_instance:
            
            try:
                self._rust_instance.delete_data(query)
                print(f"Data deleted successfully with query: {query}")
>>>>>>> cab76e4d
            except Exception as e:
                raise GraphError(f"Failed to create graph: {str(e)}")
        else:
            # When Rust bindings are not available, raise an error directly
            raise RuntimeError("Rust bindings required for database operations")
    
    async def create_node(self, label: str, properties: Optional[Dict[str, Any]] = None) -> Node:
        """
        Create a node object asynchronously.
        
        Args:
            label: Node label
            properties: Node properties
            
        Returns:
            Node object
        """
        
        await asyncio.sleep(0.01)
        return Node(label, properties)
    
    async def create_edge(self, label: str, src: Union[Node, int], dst: Union[Node, int], 
                          properties: Optional[Dict[str, Any]] = None) -> Edge:
        """
        Create an edge object asynchronously.
        
        Args:
            label: Edge label
            src: Source node or node ID
            dst: Destination node or node ID
            properties: Edge properties
            
        Returns:
            Edge object
        """

        await asyncio.sleep(0.01)
        return Edge(label, src, dst, properties)
    
    async def create_path(self, nodes: List[Node], edges: List[Edge]) -> Path:
        """
        Create a path object asynchronously.
        
        Args:
            nodes: List of nodes
            edges: List of edges
            
        Returns:
            Path object
        """

        await asyncio.sleep(0.01)
        return Path(nodes, edges)
    
<<<<<<< HEAD
=======
    # Enhanced features: Performance configuration and statistics methods
    async def set_cache_size(self, size: int) -> None:
        """
        Set the size of the query result cache asynchronously.
        
        Args:
            size: Cache size in number of entries
            
        Raises:
            MiniGUError: Raised when database is not connected
        """
        
        await asyncio.sleep(0.01)
        
        if not self.is_connected:
            raise MiniGUError("Database not connected")
        
        if HAS_RUST_BINDINGS and hasattr(self._rust_instance, 'set_cache_size'):
            try:
                self._rust_instance.set_cache_size(size)
                self.cache_size = size
                print(f"Cache size set to {size} entries")
            except Exception as e:
                raise DataError(f"Failed to set cache size: {str(e)}")
        else:
            raise RuntimeError("Rust bindings required for database operations")
    
    async def set_thread_count(self, count: int) -> None:
        """
        Set the number of threads for parallel query execution asynchronously.
        
        Args:
            count: Number of threads
            
        Raises:
            MiniGUError: Raised when database is not connected
        """
        
        await asyncio.sleep(0.01)
        
        if not self.is_connected:
            raise MiniGUError("Database not connected")
        
        
        if HAS_RUST_BINDINGS and hasattr(self._rust_instance, 'set_thread_count'):
            try:
                self._rust_instance.set_thread_count(count)
                self.thread_count = count
                print(f"Thread count set to {count}")
            except Exception as e:
                raise DataError(f"Failed to set thread count: {str(e)}")
        else:
            raise RuntimeError("Rust bindings required for database operations")
    
    async def enable_query_logging(self, enable: bool = True) -> None:
        """
        Enable or disable query execution logging asynchronously.
        
        Args:
            enable: Whether to enable logging
            
        Raises:
            MiniGUError: Raised when database is not connected
        """

        await asyncio.sleep(0.01)
        
        if not self.is_connected:
            raise MiniGUError("Database not connected")
        
        
        if HAS_RUST_BINDINGS and hasattr(self._rust_instance, 'enable_query_logging'):
            try:
                self._rust_instance.enable_query_logging(enable)
                self.enable_logging = enable
                status = "enabled" if enable else "disabled"
                print(f"Query logging {status}")
            except Exception as e:
                raise DataError(f"Failed to set query logging: {str(e)}")
        else:
            raise RuntimeError("Rust bindings required for database operations")
    
    async def get_performance_stats(self) -> Dict[str, Any]:
        """
        Get database performance statistics asynchronously.
        
        Returns:
            Dictionary containing performance statistics
            
        Raises:
            MiniGUError: Raised when database is not connected
        """

        await asyncio.sleep(0.01)
        
        if not self.is_connected:
            raise MiniGUError("Database not connected")
        
        
        if HAS_RUST_BINDINGS and hasattr(self._rust_instance, 'get_performance_stats'):
            try:
                stats = self._rust_instance.get_performance_stats()
                return stats
            except Exception as e:
                raise DataError(f"Failed to get performance stats: {str(e)}")
        else:
            raise RuntimeError("Rust bindings required for database operations")
    
>>>>>>> cab76e4d
    async def __aenter__(self):
        return self
    
    async def __aexit__(self, exc_type, exc_val, exc_tb):
        await self.close()
        return False


class MiniGU:
    """
    miniGU database connection class.
    
    This class provides the main interface for interacting with a miniGU database.
    It supports connecting to the database, executing queries, and managing graph data.
    
    Attributes:
        db_path (Optional[str]): Database file path
        is_connected (bool): Connection status
    """
    
    def __init__(self, db_path: Optional[str] = None, 
                 thread_count: int = 1, 
                 cache_size: int = 1000,
                 enable_logging: bool = False):
        """
        Initialize miniGU database connection.
        
        Args:
            db_path: Database file path, if None creates an in-memory database
            thread_count: Number of threads for parallel execution
            cache_size: Size of the query result cache
            enable_logging: Whether to enable query execution logging
        """
        self.db_path = db_path
        self.thread_count = thread_count
        self.cache_size = cache_size
        self.enable_logging = enable_logging
        self._rust_instance = None
        self.is_connected = False
        self._stored_data = []
        self._connect()
    
    def _connect(self) -> None:
        """
        Establish database connection
        """
        try:
            if HAS_RUST_BINDINGS:
                self._rust_instance = PyMiniGU()
                self._rust_instance.init()
            else:
                raise ConnectionError("Rust bindings not available")
            self.is_connected = True
            print("Database connected")
        except Exception as e:
            raise ConnectionError(f"Failed to connect to database: {str(e)}")
    
    def execute(self, query: str) -> QueryResult:
        """
        Execute GQL query
        
        Args:
            query: GQL query statement
            
        Returns:
            Query result
            
        Raises:
            MiniGUError: Raised when database is not connected
            QueryError: Raised when query execution fails
        """
        if not self.is_connected:
            raise MiniGUError("Database not connected")
        
        if HAS_RUST_BINDINGS and self._rust_instance:
            # Execute query using Rust backend
            result_dict = self._rust_instance.execute(query)
            schema = result_dict.get("schema", [])
            data = result_dict.get("data", [])
            metrics = result_dict.get("metrics", {})
            return QueryResult(schema, data, metrics)
        else:
            raise RuntimeError("Rust bindings required for database operations")
    
    def load(self, data: Union[List[Dict], str, Path]) -> None:
        """
        Load data into the database
        
        Args:
            data: Data to load, can be a list of dictionaries or file path
            
        Raises:
            MiniGUError: Raised when database is not connected
            DataError: Raised when data loading fails
        """
        if not self.is_connected:
            raise MiniGUError("Database not connected")
        
        if HAS_RUST_BINDINGS and self._rust_instance:
            try:
                if isinstance(data, (str, Path)):
                    self._rust_instance.load_from_file(str(data))
                else:
                    self._rust_instance.load_data(data)
                print(f"Data loaded successfully")
            except Exception as e:
                raise DataError(f"Data loading failed: {str(e)}")
        else:
            raise RuntimeError("Rust bindings required for database operations")

    def save(self, path: str) -> None:
        """
        Save the database to the specified path
        
        Args:
            path: Save path
            
        Raises:
            MiniGUError: Raised when database is not connected
            DataError: Raised when save fails
        """
        if not self.is_connected:
            raise MiniGUError("Database not connected")
        
        if HAS_RUST_BINDINGS and self._rust_instance:
            try:
                self._rust_instance.save_to_file(path)
                print(f"Database saved to {path}")
            except Exception as e:
                raise DataError(f"Database save failed: {str(e)}")
        else:
            raise RuntimeError("Rust bindings required for database operations")
    
    def create_graph(self, name: str, schema: Optional[Dict] = None) -> None:
        """
        Create a graph database
        
        Args:
            name: Graph name
            schema: Graph schema definition (optional)
            
        Raises:
            MiniGUError: Raised when database is not connected
            GraphError: Raised when graph creation fails
        """
        if not self.is_connected:
            raise MiniGUError("Database not connected")
        
        if HAS_RUST_BINDINGS and self._rust_instance:
            try:
                self._rust_instance.create_graph(name, json.dumps(schema) if schema else None)
                print(f"Graph '{name}' created successfully")
            except Exception as e:
                raise GraphError(f"Graph creation failed: {str(e)}")
        else:
            raise RuntimeError("Rust bindings required for database operations")


def connect(db_path: Optional[str] = None,
            thread_count: int = 1,
            cache_size: int = 1000,
            enable_logging: bool = False) -> MiniGU:
    """
    Create a connection to the miniGU database.
    
    Args:
        db_path: Database file path, if None creates an in-memory database
        thread_count: Number of threads for parallel execution
        cache_size: Size of the query result cache
        enable_logging: Whether to enable query execution logging
        
    Returns:
        MiniGU database connection object
    """
    return MiniGU(db_path, thread_count, cache_size, enable_logging)


async def async_connect(db_path: Optional[str] = None,
                        thread_count: int = 1,
                        cache_size: int = 1000,
                        enable_logging: bool = False) -> AsyncMiniGU:
    """
    Create an asynchronous connection to the miniGU database.
    
    Args:
        db_path: Database file path, if None creates an in-memory database
        thread_count: Number of threads for parallel execution
        cache_size: Size of the query result cache
        enable_logging: Whether to enable query execution logging
        
    Returns:
        AsyncMiniGU database connection object
    """
    connection = AsyncMiniGU(db_path, thread_count, cache_size, enable_logging)
    return connection<|MERGE_RESOLUTION|>--- conflicted
+++ resolved
@@ -1,849 +1,587 @@
-"""
-miniGU Python API
-
-This module provides Python bindings for the miniGU graph database.
-"""
-
-import sys
-from typing import Optional, List, Dict, Any, Union
-from pathlib import Path
-import json
-import asyncio
-
-
-# Try to import Rust bindings
-try:
-    from . import minigu_python
-    from .minigu_python import PyMiniGU
-    HAS_RUST_BINDINGS = True
-except (ImportError, ModuleNotFoundError):
-    try:
-        # Try alternative import path
-        import minigu_python
-        from minigu_python import PyMiniGU
-        HAS_RUST_BINDINGS = True
-    except (ImportError, ModuleNotFoundError):
-        # No longer provide simulated implementation warning, directly raise exception
-        HAS_RUST_BINDINGS = False
-        raise ImportError("Rust bindings not available. miniGU requires Rust bindings to function.")
-
-
-class Node:
-    """Graph node representation"""
-    
-    def __init__(self, label: str, properties: Optional[Dict[str, Any]] = None):
-        """
-        Initialize a node
-        
-        Args:
-            label: Node label
-            properties: Node properties as key-value pairs
-        """
-        self.label = label
-        self.properties = properties or {}
-    
-    def __repr__(self) -> str:
-        return f"Node(label='{self.label}', properties={self.properties})"
-
-
-class Edge:
-    """Graph edge representation"""
-    
-    def __init__(self, label: str, src: Union[Node, int], dst: Union[Node, int], 
-                 properties: Optional[Dict[str, Any]] = None):
-        """
-        Initialize an edge
-        
-        Args:
-            label: Edge label
-            src: Source node or node ID
-            dst: Destination node or node ID
-            properties: Edge properties as key-value pairs
-        """
-        self.label = label
-        self.src = src
-        self.dst = dst
-        self.properties = properties or {}
-    
-    def __repr__(self) -> str:
-        return f"Edge(label='{self.label}', src={self.src}, dst={self.dst}, properties={self.properties})"
-
-
-class Path:
-    """Graph path representation"""
-    
-    def __init__(self, nodes: List[Node], edges: List[Edge]):
-        """
-        Initialize a path
-        
-        Args:
-            nodes: List of nodes in the path
-            edges: List of edges in the path
-        """
-        self.nodes = nodes
-        self.edges = edges
-    
-    def __repr__(self) -> str:
-        return f"Path(nodes={len(self.nodes)}, edges={len(self.edges)})"
-
-
-class MiniGUError(Exception):
-    """miniGU database exception class"""
-    pass
-
-
-class ConnectionError(MiniGUError):
-    """Database connection error"""
-    pass
-
-
-class QueryError(MiniGUError):
-    """Query execution error"""
-    pass
-
-
-class DataError(MiniGUError):
-    """Data loading/saving error"""
-    pass
-
-
-class GraphError(MiniGUError):
-    """Graph creation/manipulation error"""
-    pass
-
-
-class QueryResult:
-    """
-    Query result class
-    """
-    
-    def __init__(self, schema: Optional[List[Dict[str, Any]]] = None, 
-                 data: Optional[List[List[Any]]] = None,
-                 metrics: Optional[Dict[str, float]] = None):
-        self.schema = schema or []
-        self.data = data or []
-        self.metrics = metrics or {}
-        self.row_count = len(self.data)
-    
-    def to_list(self) -> List[Dict[str, Any]]:
-        """
-        Convert the result to a list of dictionaries format
-        
-        Returns:
-            List of dictionaries, with each row as a dictionary
-        """
-        if not self.schema or not self.data:
-            return []
-        
-        column_names = [col["name"] for col in self.schema]
-        return [dict(zip(column_names, row)) for row in self.data]
-    
-    def to_dict(self) -> Dict[str, Any]:
-        """
-        Convert the result to dictionary format
-        
-        Returns:
-            Dictionary containing schema, data, and metrics
-        """
-        return {
-            "schema": self.schema,
-            "data": self.data,
-            "metrics": self.metrics,
-            "row_count": self.row_count
-        }
-    
-    def __repr__(self) -> str:
-        return f"QueryResult(rows={self.row_count}, columns={len(self.schema)})"
-
-
-class AsyncMiniGU:
-    """
-    Async miniGU database connection class.
-    
-    This class provides an async interface for interacting with a miniGU database.
-    It supports connecting to the database, executing queries, and managing graph data.
-    
-    Attributes:
-        db_path (Optional[str]): Database file path
-        is_connected (bool): Connection status
-    """
-    
-    def __init__(self, db_path: Optional[str] = None, 
-                 thread_count: int = 1, 
-                 cache_size: int = 1000,
-                 enable_logging: bool = False):
-        """
-        Initialize async miniGU database connection.
-        
-        Args:
-            db_path: Database file path, if None creates an in-memory database
-            thread_count: Number of threads for parallel execution
-            cache_size: Size of the query result cache
-            enable_logging: Whether to enable query execution logging
-        """
-        self.db_path = db_path
-        self.thread_count = thread_count
-        self.cache_size = cache_size
-        self.enable_logging = enable_logging
-        self._rust_instance = None
-        self.is_connected = False
-        self._stored_data = []
-        self._connect()
-    
-    def _connect(self) -> None:
-        """
-        Establish database connection.
-        
-        Raises:
-            ConnectionError: If connection fails
-        """
-        try:
-            if HAS_RUST_BINDINGS:
-                self._rust_instance = PyMiniGU()
-                self._rust_instance.init()
-                # Initialize configuration options
-                if not asyncio.iscoroutinefunction(self.set_thread_count):
-                    self.set_thread_count(self.thread_count)
-                    self.set_cache_size(self.cache_size)
-                    self.enable_query_logging(self.enable_logging)
-            self.is_connected = True
-            print("Database connected")
-        except Exception as e:
-            raise ConnectionError(f"Failed to connect to database: {str(e)}")
-    
-    async def execute(self, query: str) -> QueryResult:
-        """
-        Execute GQL query asynchronously.
-        
-        Args:
-            query: GQL query statement
-            
-        Returns:
-            Query result
-            
-        Raises:
-            MiniGUError: Raised when database is not connected
-            QueryError: Raised when query execution fails
-        """
-        
-        if not self.is_connected:
-            raise MiniGUError("Database not connected")
-        
-        if HAS_RUST_BINDINGS and self._rust_instance:
-            
-            try:
-                result = self._rust_instance.execute(query)
-                
-                return QueryResult(
-                    schema=result.get("schema", []),
-                    data=result.get("data", []),
-                    metrics=result.get("metrics", {})
-                )
-            except Exception as e:
-                raise QueryError(f"Query execution failed: {str(e)}")
-        else:
-            # When Rust bindings are not available, raise an error directly
-            raise RuntimeError("Rust bindings required for database operations")
-    
-    async def load(self, data: Union[List[Dict], str, Path]) -> None:
-        """
-        Load data into the database asynchronously.
-        
-        Args:
-            data: Data to load, can be a list of dictionaries or file path
-            
-        Raises:
-            MiniGUError: Raised when database is not connected
-            DataError: Raised when data loading fails
-        """
-        
-        if not self.is_connected:
-            raise MiniGUError("Database not connected")
-        
-        if HAS_RUST_BINDINGS and self._rust_instance:
-    
-            try:
-                if isinstance(data, (str, Path)):
-                    # Convert path to string and load from file
-                    file_path = str(data)
-                    if not Path(file_path).exists():
-                        raise DataError(f"File not found: {file_path}")
-                    
-                    self._rust_instance.load_from_file(file_path)
-                else:
-                    # Validate input data format
-                    if not isinstance(data, list):
-                        raise DataError("Data must be a list of dictionaries")
-                    
-                    for item in data:
-                        if not isinstance(item, dict):
-                            raise DataError("Each item in data list must be a dictionary")
-                    
-                    self._rust_instance.load_data(data)
-                    self._stored_data = data
-                
-                print(f"Data loaded successfully")
-            except Exception as e:
-                raise DataError(f"Data loading failed: {str(e)}")
-        else:
-            # When Rust bindings are not available, raise an error directly
-            raise RuntimeError("Rust bindings required for database operations")
-    
-    async def save(self, path: str) -> None:
-        """
-        Save the database to the specified path asynchronously.
-        
-        Args:
-            path: Save path
-            
-        Raises:
-            MiniGUError: Raised when database is not connected
-            DataError: Raised when save fails
-        """
-
-        if not self.is_connected:
-            raise MiniGUError("Database not connected")
-        
-        if HAS_RUST_BINDINGS and self._rust_instance:
-    
-            try:
-                self._rust_instance.save_to_file(path)
-                print(f"Database saved to {path}")
-            except Exception as e:
-                raise DataError(f"Database save failed: {str(e)}")
-        else:
-            # When Rust bindings are not available, raise an error directly
-            raise RuntimeError("Rust bindings required for database operations")
-    
-    async def create_graph(self, graph_name: str, schema: Optional[Dict] = None) -> None:
-        """
-        Create a graph database asynchronously.
-        
-        Args:
-            graph_name: Graph name
-            schema: Graph schema definition (optional)
-            
-        Raises:
-            MiniGUError: Raised when database is not connected
-            GraphError: Raised when graph creation fails
-        """
-        
-        if not self.is_connected:
-            raise MiniGUError("Database not connected")
-        
-        if HAS_RUST_BINDINGS and self._rust_instance:
-            try:
-                # Convert schema dictionary to JSON string if needed
-                if schema is not None and not isinstance(schema, str):
-                    schema_str = json.dumps(schema)
-                    self._rust_instance.create_graph(graph_name, schema_str)
-                else:
-                    self._rust_instance.create_graph(graph_name, schema)
-<<<<<<< HEAD
-                print(f"Graph '{graph_name}' created successfully")
-=======
-                print(f"Graph '{graph_name}' created")
-            except Exception as e:
-                raise GraphError(f"Graph creation failed: {str(e)}")
-        else:
-            # When Rust bindings are not available, raise an error directly
-            raise RuntimeError("Rust bindings required for database operations")
-    
-    def _format_schema(self, schema: Dict) -> str:
-        """
-        Format graph schema definition.
-        
-        Args:
-            schema: Graph schema definition (e.g., {"Person": {"name": "STRING", "age": "INTEGER"}})
-            
-        Returns:
-            Formatted schema string suitable for GQL CREATE GRAPH statement
-            
-        Example:
-            >>> _format_schema({"Person": {"name": "STRING", "age": "INTEGER"}})
-            '(Person :Person {name STRING, age INTEGER})'
-        """
-        elements = []
-        for label, properties in schema.items():
-            # Format properties correctly, ensuring proper spacing
-            props = ", ".join([f"{name} {p_type}" for name, p_type in properties.items()])
-            # Use consistent formatting with colon before label and proper braces
-            elements.append(f"(:{label} {{{props}}})")
-        
-        # Join elements with semicolon and space for proper GQL syntax
-        return ") ; ".join(elements)
-    
-    async def insert(self, data: Union[List[Dict], str]) -> None:
-        """
-        Insert data into the current graph asynchronously.
-        
-        Args:
-            data: List of data to insert or GQL INSERT statement
-            
-        Raises:
-            MiniGUError: Raised when database is not connected
-            DataError: Raised when data insertion fails
-        """
-
-        if not self.is_connected:
-            raise MiniGUError("Database not connected")
-        
-        if HAS_RUST_BINDINGS and self._rust_instance:
-        
-            try:
-                if isinstance(data, str):
-                    self._rust_instance.insert_data(data)
-                else:
-                    gql_data = await self._format_insert_data(data)
-                    self._rust_instance.insert_data(gql_data)
-                print(f"Data inserted successfully")
-            except Exception as e:
-                raise DataError(f"Data insertion failed: {str(e)}")
-        else:
-            # When Rust bindings are not available, raise an error directly
-            raise RuntimeError("Rust bindings required for database operations")
-    
-    def _format_insert_data(self, data: List[Dict]) -> str:
-        """
-        Format data as GQL INSERT statement.
-        
-        Args:
-            data: List of data to insert
-            
-        Returns:
-            GQL INSERT statement fragment
-        """
-        # Based on the GQL examples, we should use :Label syntax instead of (Label)
-        # and generate separate INSERT statements for each record
-        statements = []
-        for item in data:
-            label = item.get("label", "Node")
-            # Format properties correctly for GQL
-            # Based on examples, we should not put quotes around all values
-            props = []
-            for k, v in item.items():
-                if k != "label":
-                    # Handle different data types appropriately
-                    if isinstance(v, str):
-                        props.append(f"{k}: '{v}'")
-                    elif isinstance(v, (int, float)):
-                        props.append(f"{k}: {v}")
-                    else:
-                        # For other types, convert to string and quote
-                        props.append(f"{k}: '{str(v)}'")
-            
-            props_str = ", ".join(props)
-            # Based on GQL examples, use :Label syntax and separate INSERT statements
-            statement = f"INSERT :{label} {{ {props_str} }}"
-            statements.append(statement)
-            
-        # Join statements with semicolon and space
-        return "; ".join(statements)
-    
-    async def update(self, query: str) -> None:
-        """
-        Update data in the current graph using a GQL UPDATE statement asynchronously.
-        
-        Args:
-            query: GQL UPDATE statement
-            
-        Raises:
-            MiniGUError: Raised when database is not connected
-            QueryError: Raised when query execution fails
-        """
-
-        if not self.is_connected:
-            raise MiniGUError("Database not connected")
-        
-        if HAS_RUST_BINDINGS and self._rust_instance:
-        
-            try:
-                self._rust_instance.update_data(query)
-                print(f"Data updated successfully with query: {query}")
-            except Exception as e:
-                raise QueryError(f"Data update failed: {str(e)}")
-        else:
-            # When Rust bindings are not available, raise an error directly
-            raise RuntimeError("Rust bindings required for database operations")
-    
-    async def delete(self, query: str) -> None:
-        """
-        Delete data from the current graph using a GQL DELETE statement asynchronously.
-        
-        Args:
-            query: GQL DELETE statement
-            
-        Raises:
-            MiniGUError: Raised when database is not connected
-            QueryError: Raised when query execution fails
-        """
-        
-        if not self.is_connected:
-            raise MiniGUError("Database not connected")
-        
-        if HAS_RUST_BINDINGS and self._rust_instance:
-            
-            try:
-                self._rust_instance.delete_data(query)
-                print(f"Data deleted successfully with query: {query}")
->>>>>>> cab76e4d
-            except Exception as e:
-                raise GraphError(f"Failed to create graph: {str(e)}")
-        else:
-            # When Rust bindings are not available, raise an error directly
-            raise RuntimeError("Rust bindings required for database operations")
-    
-    async def create_node(self, label: str, properties: Optional[Dict[str, Any]] = None) -> Node:
-        """
-        Create a node object asynchronously.
-        
-        Args:
-            label: Node label
-            properties: Node properties
-            
-        Returns:
-            Node object
-        """
-        
-        await asyncio.sleep(0.01)
-        return Node(label, properties)
-    
-    async def create_edge(self, label: str, src: Union[Node, int], dst: Union[Node, int], 
-                          properties: Optional[Dict[str, Any]] = None) -> Edge:
-        """
-        Create an edge object asynchronously.
-        
-        Args:
-            label: Edge label
-            src: Source node or node ID
-            dst: Destination node or node ID
-            properties: Edge properties
-            
-        Returns:
-            Edge object
-        """
-
-        await asyncio.sleep(0.01)
-        return Edge(label, src, dst, properties)
-    
-    async def create_path(self, nodes: List[Node], edges: List[Edge]) -> Path:
-        """
-        Create a path object asynchronously.
-        
-        Args:
-            nodes: List of nodes
-            edges: List of edges
-            
-        Returns:
-            Path object
-        """
-
-        await asyncio.sleep(0.01)
-        return Path(nodes, edges)
-    
-<<<<<<< HEAD
-=======
-    # Enhanced features: Performance configuration and statistics methods
-    async def set_cache_size(self, size: int) -> None:
-        """
-        Set the size of the query result cache asynchronously.
-        
-        Args:
-            size: Cache size in number of entries
-            
-        Raises:
-            MiniGUError: Raised when database is not connected
-        """
-        
-        await asyncio.sleep(0.01)
-        
-        if not self.is_connected:
-            raise MiniGUError("Database not connected")
-        
-        if HAS_RUST_BINDINGS and hasattr(self._rust_instance, 'set_cache_size'):
-            try:
-                self._rust_instance.set_cache_size(size)
-                self.cache_size = size
-                print(f"Cache size set to {size} entries")
-            except Exception as e:
-                raise DataError(f"Failed to set cache size: {str(e)}")
-        else:
-            raise RuntimeError("Rust bindings required for database operations")
-    
-    async def set_thread_count(self, count: int) -> None:
-        """
-        Set the number of threads for parallel query execution asynchronously.
-        
-        Args:
-            count: Number of threads
-            
-        Raises:
-            MiniGUError: Raised when database is not connected
-        """
-        
-        await asyncio.sleep(0.01)
-        
-        if not self.is_connected:
-            raise MiniGUError("Database not connected")
-        
-        
-        if HAS_RUST_BINDINGS and hasattr(self._rust_instance, 'set_thread_count'):
-            try:
-                self._rust_instance.set_thread_count(count)
-                self.thread_count = count
-                print(f"Thread count set to {count}")
-            except Exception as e:
-                raise DataError(f"Failed to set thread count: {str(e)}")
-        else:
-            raise RuntimeError("Rust bindings required for database operations")
-    
-    async def enable_query_logging(self, enable: bool = True) -> None:
-        """
-        Enable or disable query execution logging asynchronously.
-        
-        Args:
-            enable: Whether to enable logging
-            
-        Raises:
-            MiniGUError: Raised when database is not connected
-        """
-
-        await asyncio.sleep(0.01)
-        
-        if not self.is_connected:
-            raise MiniGUError("Database not connected")
-        
-        
-        if HAS_RUST_BINDINGS and hasattr(self._rust_instance, 'enable_query_logging'):
-            try:
-                self._rust_instance.enable_query_logging(enable)
-                self.enable_logging = enable
-                status = "enabled" if enable else "disabled"
-                print(f"Query logging {status}")
-            except Exception as e:
-                raise DataError(f"Failed to set query logging: {str(e)}")
-        else:
-            raise RuntimeError("Rust bindings required for database operations")
-    
-    async def get_performance_stats(self) -> Dict[str, Any]:
-        """
-        Get database performance statistics asynchronously.
-        
-        Returns:
-            Dictionary containing performance statistics
-            
-        Raises:
-            MiniGUError: Raised when database is not connected
-        """
-
-        await asyncio.sleep(0.01)
-        
-        if not self.is_connected:
-            raise MiniGUError("Database not connected")
-        
-        
-        if HAS_RUST_BINDINGS and hasattr(self._rust_instance, 'get_performance_stats'):
-            try:
-                stats = self._rust_instance.get_performance_stats()
-                return stats
-            except Exception as e:
-                raise DataError(f"Failed to get performance stats: {str(e)}")
-        else:
-            raise RuntimeError("Rust bindings required for database operations")
-    
->>>>>>> cab76e4d
-    async def __aenter__(self):
-        return self
-    
-    async def __aexit__(self, exc_type, exc_val, exc_tb):
-        await self.close()
-        return False
-
-
-class MiniGU:
-    """
-    miniGU database connection class.
-    
-    This class provides the main interface for interacting with a miniGU database.
-    It supports connecting to the database, executing queries, and managing graph data.
-    
-    Attributes:
-        db_path (Optional[str]): Database file path
-        is_connected (bool): Connection status
-    """
-    
-    def __init__(self, db_path: Optional[str] = None, 
-                 thread_count: int = 1, 
-                 cache_size: int = 1000,
-                 enable_logging: bool = False):
-        """
-        Initialize miniGU database connection.
-        
-        Args:
-            db_path: Database file path, if None creates an in-memory database
-            thread_count: Number of threads for parallel execution
-            cache_size: Size of the query result cache
-            enable_logging: Whether to enable query execution logging
-        """
-        self.db_path = db_path
-        self.thread_count = thread_count
-        self.cache_size = cache_size
-        self.enable_logging = enable_logging
-        self._rust_instance = None
-        self.is_connected = False
-        self._stored_data = []
-        self._connect()
-    
-    def _connect(self) -> None:
-        """
-        Establish database connection
-        """
-        try:
-            if HAS_RUST_BINDINGS:
-                self._rust_instance = PyMiniGU()
-                self._rust_instance.init()
-            else:
-                raise ConnectionError("Rust bindings not available")
-            self.is_connected = True
-            print("Database connected")
-        except Exception as e:
-            raise ConnectionError(f"Failed to connect to database: {str(e)}")
-    
-    def execute(self, query: str) -> QueryResult:
-        """
-        Execute GQL query
-        
-        Args:
-            query: GQL query statement
-            
-        Returns:
-            Query result
-            
-        Raises:
-            MiniGUError: Raised when database is not connected
-            QueryError: Raised when query execution fails
-        """
-        if not self.is_connected:
-            raise MiniGUError("Database not connected")
-        
-        if HAS_RUST_BINDINGS and self._rust_instance:
-            # Execute query using Rust backend
-            result_dict = self._rust_instance.execute(query)
-            schema = result_dict.get("schema", [])
-            data = result_dict.get("data", [])
-            metrics = result_dict.get("metrics", {})
-            return QueryResult(schema, data, metrics)
-        else:
-            raise RuntimeError("Rust bindings required for database operations")
-    
-    def load(self, data: Union[List[Dict], str, Path]) -> None:
-        """
-        Load data into the database
-        
-        Args:
-            data: Data to load, can be a list of dictionaries or file path
-            
-        Raises:
-            MiniGUError: Raised when database is not connected
-            DataError: Raised when data loading fails
-        """
-        if not self.is_connected:
-            raise MiniGUError("Database not connected")
-        
-        if HAS_RUST_BINDINGS and self._rust_instance:
-            try:
-                if isinstance(data, (str, Path)):
-                    self._rust_instance.load_from_file(str(data))
-                else:
-                    self._rust_instance.load_data(data)
-                print(f"Data loaded successfully")
-            except Exception as e:
-                raise DataError(f"Data loading failed: {str(e)}")
-        else:
-            raise RuntimeError("Rust bindings required for database operations")
-
-    def save(self, path: str) -> None:
-        """
-        Save the database to the specified path
-        
-        Args:
-            path: Save path
-            
-        Raises:
-            MiniGUError: Raised when database is not connected
-            DataError: Raised when save fails
-        """
-        if not self.is_connected:
-            raise MiniGUError("Database not connected")
-        
-        if HAS_RUST_BINDINGS and self._rust_instance:
-            try:
-                self._rust_instance.save_to_file(path)
-                print(f"Database saved to {path}")
-            except Exception as e:
-                raise DataError(f"Database save failed: {str(e)}")
-        else:
-            raise RuntimeError("Rust bindings required for database operations")
-    
-    def create_graph(self, name: str, schema: Optional[Dict] = None) -> None:
-        """
-        Create a graph database
-        
-        Args:
-            name: Graph name
-            schema: Graph schema definition (optional)
-            
-        Raises:
-            MiniGUError: Raised when database is not connected
-            GraphError: Raised when graph creation fails
-        """
-        if not self.is_connected:
-            raise MiniGUError("Database not connected")
-        
-        if HAS_RUST_BINDINGS and self._rust_instance:
-            try:
-                self._rust_instance.create_graph(name, json.dumps(schema) if schema else None)
-                print(f"Graph '{name}' created successfully")
-            except Exception as e:
-                raise GraphError(f"Graph creation failed: {str(e)}")
-        else:
-            raise RuntimeError("Rust bindings required for database operations")
-
-
-def connect(db_path: Optional[str] = None,
-            thread_count: int = 1,
-            cache_size: int = 1000,
-            enable_logging: bool = False) -> MiniGU:
-    """
-    Create a connection to the miniGU database.
-    
-    Args:
-        db_path: Database file path, if None creates an in-memory database
-        thread_count: Number of threads for parallel execution
-        cache_size: Size of the query result cache
-        enable_logging: Whether to enable query execution logging
-        
-    Returns:
-        MiniGU database connection object
-    """
-    return MiniGU(db_path, thread_count, cache_size, enable_logging)
-
-
-async def async_connect(db_path: Optional[str] = None,
-                        thread_count: int = 1,
-                        cache_size: int = 1000,
-                        enable_logging: bool = False) -> AsyncMiniGU:
-    """
-    Create an asynchronous connection to the miniGU database.
-    
-    Args:
-        db_path: Database file path, if None creates an in-memory database
-        thread_count: Number of threads for parallel execution
-        cache_size: Size of the query result cache
-        enable_logging: Whether to enable query execution logging
-        
-    Returns:
-        AsyncMiniGU database connection object
-    """
-    connection = AsyncMiniGU(db_path, thread_count, cache_size, enable_logging)
-    return connection+"""
+miniGU Python API
+
+This module provides Python bindings for the miniGU graph database.
+"""
+
+import sys
+from typing import Optional, List, Dict, Any, Union
+from pathlib import Path
+import json
+import asyncio
+
+
+# Try to import Rust bindings
+try:
+    from . import minigu_python
+    from .minigu_python import PyMiniGU
+    HAS_RUST_BINDINGS = True
+except (ImportError, ModuleNotFoundError):
+    try:
+        # Try alternative import path
+        import minigu_python
+        from minigu_python import PyMiniGU
+        HAS_RUST_BINDINGS = True
+    except (ImportError, ModuleNotFoundError):
+        # No longer provide simulated implementation warning, directly raise exception
+        HAS_RUST_BINDINGS = False
+        raise ImportError("Rust bindings not available. miniGU requires Rust bindings to function.")
+
+
+class Node:
+    """Graph node representation"""
+    
+    def __init__(self, label: str, properties: Optional[Dict[str, Any]] = None):
+        """
+        Initialize a node
+        
+        Args:
+            label: Node label
+            properties: Node properties as key-value pairs
+        """
+        self.label = label
+        self.properties = properties or {}
+    
+    def __repr__(self) -> str:
+        return f"Node(label='{self.label}', properties={self.properties})"
+
+
+class Edge:
+    """Graph edge representation"""
+    
+    def __init__(self, label: str, src: Union[Node, int], dst: Union[Node, int], 
+                 properties: Optional[Dict[str, Any]] = None):
+        """
+        Initialize an edge
+        
+        Args:
+            label: Edge label
+            src: Source node or node ID
+            dst: Destination node or node ID
+            properties: Edge properties as key-value pairs
+        """
+        self.label = label
+        self.src = src
+        self.dst = dst
+        self.properties = properties or {}
+    
+    def __repr__(self) -> str:
+        return f"Edge(label='{self.label}', src={self.src}, dst={self.dst}, properties={self.properties})"
+
+
+class Path:
+    """Graph path representation"""
+    
+    def __init__(self, nodes: List[Node], edges: List[Edge]):
+        """
+        Initialize a path
+        
+        Args:
+            nodes: List of nodes in the path
+            edges: List of edges in the path
+        """
+        self.nodes = nodes
+        self.edges = edges
+    
+    def __repr__(self) -> str:
+        return f"Path(nodes={len(self.nodes)}, edges={len(self.edges)})"
+
+
+class MiniGUError(Exception):
+    """miniGU database exception class"""
+    pass
+
+
+class ConnectionError(MiniGUError):
+    """Database connection error"""
+    pass
+
+
+class QueryError(MiniGUError):
+    """Query execution error"""
+    pass
+
+
+class DataError(MiniGUError):
+    """Data loading/saving error"""
+    pass
+
+
+class GraphError(MiniGUError):
+    """Graph creation/manipulation error"""
+    pass
+
+
+class QueryResult:
+    """
+    Query result class
+    """
+    
+    def __init__(self, schema: Optional[List[Dict[str, Any]]] = None, 
+                 data: Optional[List[List[Any]]] = None,
+                 metrics: Optional[Dict[str, float]] = None):
+        self.schema = schema or []
+        self.data = data or []
+        self.metrics = metrics or {}
+        self.row_count = len(self.data)
+    
+    def to_list(self) -> List[Dict[str, Any]]:
+        """
+        Convert the result to a list of dictionaries format
+        
+        Returns:
+            List of dictionaries, with each row as a dictionary
+        """
+        if not self.schema or not self.data:
+            return []
+        
+        column_names = [col["name"] for col in self.schema]
+        return [dict(zip(column_names, row)) for row in self.data]
+    
+    def to_dict(self) -> Dict[str, Any]:
+        """
+        Convert the result to dictionary format
+        
+        Returns:
+            Dictionary containing schema, data, and metrics
+        """
+        return {
+            "schema": self.schema,
+            "data": self.data,
+            "metrics": self.metrics,
+            "row_count": self.row_count
+        }
+    
+    def __repr__(self) -> str:
+        return f"QueryResult(rows={self.row_count}, columns={len(self.schema)})"
+
+
+class AsyncMiniGU:
+    """
+    Async miniGU database connection class.
+    
+    This class provides an async interface for interacting with a miniGU database.
+    It supports connecting to the database, executing queries, and managing graph data.
+    
+    Attributes:
+        db_path (Optional[str]): Database file path
+        is_connected (bool): Connection status
+    """
+    
+    def __init__(self, db_path: Optional[str] = None, 
+                 thread_count: int = 1, 
+                 cache_size: int = 1000,
+                 enable_logging: bool = False):
+        """
+        Initialize async miniGU database connection.
+        
+        Args:
+            db_path: Database file path, if None creates an in-memory database
+            thread_count: Number of threads for parallel execution
+            cache_size: Size of the query result cache
+            enable_logging: Whether to enable query execution logging
+        """
+        self.db_path = db_path
+        self.thread_count = thread_count
+        self.cache_size = cache_size
+        self.enable_logging = enable_logging
+        self._rust_instance = None
+        self.is_connected = False
+        self._stored_data = []
+        self._connect()
+    
+    def _connect(self) -> None:
+        """
+        Establish database connection.
+        
+        Raises:
+            ConnectionError: If connection fails
+        """
+        try:
+            if HAS_RUST_BINDINGS:
+                self._rust_instance = PyMiniGU()
+                self._rust_instance.init()
+                # Initialize configuration options
+                if not asyncio.iscoroutinefunction(self.set_thread_count):
+                    self.set_thread_count(self.thread_count)
+                    self.set_cache_size(self.cache_size)
+                    self.enable_query_logging(self.enable_logging)
+            self.is_connected = True
+            print("Database connected")
+        except Exception as e:
+            raise ConnectionError(f"Failed to connect to database: {str(e)}")
+    
+    async def execute(self, query: str) -> QueryResult:
+        """
+        Execute GQL query asynchronously.
+        
+        Args:
+            query: GQL query statement
+            
+        Returns:
+            Query result
+            
+        Raises:
+            MiniGUError: Raised when database is not connected
+            QueryError: Raised when query execution fails
+        """
+        
+        if not self.is_connected:
+            raise MiniGUError("Database not connected")
+        
+        if HAS_RUST_BINDINGS and self._rust_instance:
+            
+            try:
+                result = self._rust_instance.execute(query)
+                
+                return QueryResult(
+                    schema=result.get("schema", []),
+                    data=result.get("data", []),
+                    metrics=result.get("metrics", {})
+                )
+            except Exception as e:
+                raise QueryError(f"Query execution failed: {str(e)}")
+        else:
+            # When Rust bindings are not available, raise an error directly
+            raise RuntimeError("Rust bindings required for database operations")
+    
+    async def load(self, data: Union[List[Dict], str, Path]) -> None:
+        """
+        Load data into the database asynchronously.
+        
+        Args:
+            data: Data to load, can be a list of dictionaries or file path
+            
+        Raises:
+            MiniGUError: Raised when database is not connected
+            DataError: Raised when data loading fails
+        """
+        
+        if not self.is_connected:
+            raise MiniGUError("Database not connected")
+        
+        if HAS_RUST_BINDINGS and self._rust_instance:
+    
+            try:
+                if isinstance(data, (str, Path)):
+                    # Convert path to string and load from file
+                    file_path = str(data)
+                    if not Path(file_path).exists():
+                        raise DataError(f"File not found: {file_path}")
+                    
+                    self._rust_instance.load_from_file(file_path)
+                else:
+                    # Validate input data format
+                    if not isinstance(data, list):
+                        raise DataError("Data must be a list of dictionaries")
+                    
+                    for item in data:
+                        if not isinstance(item, dict):
+                            raise DataError("Each item in data list must be a dictionary")
+                    
+                    self._rust_instance.load_data(data)
+                    self._stored_data = data
+                
+                print(f"Data loaded successfully")
+            except Exception as e:
+                raise DataError(f"Data loading failed: {str(e)}")
+        else:
+            # When Rust bindings are not available, raise an error directly
+            raise RuntimeError("Rust bindings required for database operations")
+    
+    async def save(self, path: str) -> None:
+        """
+        Save the database to the specified path asynchronously.
+        
+        Args:
+            path: Save path
+            
+        Raises:
+            MiniGUError: Raised when database is not connected
+            DataError: Raised when save fails
+        """
+
+        if not self.is_connected:
+            raise MiniGUError("Database not connected")
+        
+        if HAS_RUST_BINDINGS and self._rust_instance:
+    
+            try:
+                self._rust_instance.save_to_file(path)
+                print(f"Database saved to {path}")
+            except Exception as e:
+                raise DataError(f"Database save failed: {str(e)}")
+        else:
+            # When Rust bindings are not available, raise an error directly
+            raise RuntimeError("Rust bindings required for database operations")
+    
+    async def create_graph(self, graph_name: str, schema: Optional[Dict] = None) -> None:
+        """
+        Create a graph database asynchronously.
+        
+        Args:
+            graph_name: Graph name
+            schema: Graph schema definition (optional)
+            
+        Raises:
+            MiniGUError: Raised when database is not connected
+            GraphError: Raised when graph creation fails
+        """
+        
+        if not self.is_connected:
+            raise MiniGUError("Database not connected")
+        
+        if HAS_RUST_BINDINGS and self._rust_instance:
+            try:
+                # Convert schema dictionary to JSON string if needed
+                if schema is not None and not isinstance(schema, str):
+                    schema_str = json.dumps(schema)
+                    self._rust_instance.create_graph(graph_name, schema_str)
+                else:
+                    self._rust_instance.create_graph(graph_name, schema)
+                print(f"Graph '{graph_name}' created successfully")
+            except Exception as e:
+                raise GraphError(f"Failed to create graph: {str(e)}")
+        else:
+            # When Rust bindings are not available, raise an error directly
+            raise RuntimeError("Rust bindings required for database operations")
+    
+    async def create_node(self, label: str, properties: Optional[Dict[str, Any]] = None) -> Node:
+        """
+        Create a node object asynchronously.
+        
+        Args:
+            label: Node label
+            properties: Node properties
+            
+        Returns:
+            Node object
+        """
+        
+        await asyncio.sleep(0.01)
+        return Node(label, properties)
+    
+    async def create_edge(self, label: str, src: Union[Node, int], dst: Union[Node, int], 
+                          properties: Optional[Dict[str, Any]] = None) -> Edge:
+        """
+        Create an edge object asynchronously.
+        
+        Args:
+            label: Edge label
+            src: Source node or node ID
+            dst: Destination node or node ID
+            properties: Edge properties
+            
+        Returns:
+            Edge object
+        """
+
+        await asyncio.sleep(0.01)
+        return Edge(label, src, dst, properties)
+    
+    async def create_path(self, nodes: List[Node], edges: List[Edge]) -> Path:
+        """
+        Create a path object asynchronously.
+        
+        Args:
+            nodes: List of nodes
+            edges: List of edges
+            
+        Returns:
+            Path object
+        """
+
+        await asyncio.sleep(0.01)
+        return Path(nodes, edges)
+    
+    async def __aenter__(self):
+        return self
+    
+    async def __aexit__(self, exc_type, exc_val, exc_tb):
+        await self.close()
+        return False
+
+
+class MiniGU:
+    """
+    miniGU database connection class.
+    
+    This class provides the main interface for interacting with a miniGU database.
+    It supports connecting to the database, executing queries, and managing graph data.
+    
+    Attributes:
+        db_path (Optional[str]): Database file path
+        is_connected (bool): Connection status
+    """
+    
+    def __init__(self, db_path: Optional[str] = None, 
+                 thread_count: int = 1, 
+                 cache_size: int = 1000,
+                 enable_logging: bool = False):
+        """
+        Initialize miniGU database connection.
+        
+        Args:
+            db_path: Database file path, if None creates an in-memory database
+            thread_count: Number of threads for parallel execution
+            cache_size: Size of the query result cache
+            enable_logging: Whether to enable query execution logging
+        """
+        self.db_path = db_path
+        self.thread_count = thread_count
+        self.cache_size = cache_size
+        self.enable_logging = enable_logging
+        self._rust_instance = None
+        self.is_connected = False
+        self._stored_data = []
+        self._connect()
+    
+    def _connect(self) -> None:
+        """
+        Establish database connection
+        """
+        try:
+            if HAS_RUST_BINDINGS:
+                self._rust_instance = PyMiniGU()
+                self._rust_instance.init()
+            else:
+                raise ConnectionError("Rust bindings not available")
+            self.is_connected = True
+            print("Database connected")
+        except Exception as e:
+            raise ConnectionError(f"Failed to connect to database: {str(e)}")
+    
+    def execute(self, query: str) -> QueryResult:
+        """
+        Execute GQL query
+        
+        Args:
+            query: GQL query statement
+            
+        Returns:
+            Query result
+            
+        Raises:
+            MiniGUError: Raised when database is not connected
+            QueryError: Raised when query execution fails
+        """
+        if not self.is_connected:
+            raise MiniGUError("Database not connected")
+        
+        if HAS_RUST_BINDINGS and self._rust_instance:
+            # Execute query using Rust backend
+            result_dict = self._rust_instance.execute(query)
+            schema = result_dict.get("schema", [])
+            data = result_dict.get("data", [])
+            metrics = result_dict.get("metrics", {})
+            return QueryResult(schema, data, metrics)
+        else:
+            raise RuntimeError("Rust bindings required for database operations")
+    
+    def load(self, data: Union[List[Dict], str, Path]) -> None:
+        """
+        Load data into the database
+        
+        Args:
+            data: Data to load, can be a list of dictionaries or file path
+            
+        Raises:
+            MiniGUError: Raised when database is not connected
+            DataError: Raised when data loading fails
+        """
+        if not self.is_connected:
+            raise MiniGUError("Database not connected")
+        
+        if HAS_RUST_BINDINGS and self._rust_instance:
+            try:
+                if isinstance(data, (str, Path)):
+                    self._rust_instance.load_from_file(str(data))
+                else:
+                    self._rust_instance.load_data(data)
+                print(f"Data loaded successfully")
+            except Exception as e:
+                raise DataError(f"Data loading failed: {str(e)}")
+        else:
+            raise RuntimeError("Rust bindings required for database operations")
+
+    def save(self, path: str) -> None:
+        """
+        Save the database to the specified path
+        
+        Args:
+            path: Save path
+            
+        Raises:
+            MiniGUError: Raised when database is not connected
+            DataError: Raised when save fails
+        """
+        if not self.is_connected:
+            raise MiniGUError("Database not connected")
+        
+        if HAS_RUST_BINDINGS and self._rust_instance:
+            try:
+                self._rust_instance.save_to_file(path)
+                print(f"Database saved to {path}")
+            except Exception as e:
+                raise DataError(f"Database save failed: {str(e)}")
+        else:
+            raise RuntimeError("Rust bindings required for database operations")
+    
+    def create_graph(self, name: str, schema: Optional[Dict] = None) -> None:
+        """
+        Create a graph database
+        
+        Args:
+            name: Graph name
+            schema: Graph schema definition (optional)
+            
+        Raises:
+            MiniGUError: Raised when database is not connected
+            GraphError: Raised when graph creation fails
+        """
+        if not self.is_connected:
+            raise MiniGUError("Database not connected")
+        
+        if HAS_RUST_BINDINGS and self._rust_instance:
+            try:
+                self._rust_instance.create_graph(name, json.dumps(schema) if schema else None)
+                print(f"Graph '{name}' created successfully")
+            except Exception as e:
+                raise GraphError(f"Graph creation failed: {str(e)}")
+        else:
+            raise RuntimeError("Rust bindings required for database operations")
+
+
+def connect(db_path: Optional[str] = None,
+            thread_count: int = 1,
+            cache_size: int = 1000,
+            enable_logging: bool = False) -> MiniGU:
+    """
+    Create a connection to the miniGU database.
+    
+    Args:
+        db_path: Database file path, if None creates an in-memory database
+        thread_count: Number of threads for parallel execution
+        cache_size: Size of the query result cache
+        enable_logging: Whether to enable query execution logging
+        
+    Returns:
+        MiniGU database connection object
+    """
+    return MiniGU(db_path, thread_count, cache_size, enable_logging)
+
+
+async def async_connect(db_path: Optional[str] = None,
+                        thread_count: int = 1,
+                        cache_size: int = 1000,
+                        enable_logging: bool = False) -> AsyncMiniGU:
+    """
+    Create an asynchronous connection to the miniGU database.
+    
+    Args:
+        db_path: Database file path, if None creates an in-memory database
+        thread_count: Number of threads for parallel execution
+        cache_size: Size of the query result cache
+        enable_logging: Whether to enable query execution logging
+        
+    Returns: