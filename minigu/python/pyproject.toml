--- conflicted
+++ resolved
@@ -3,13 +3,7 @@
 requires = ["maturin>=1.0,<2.0"]
 
 [project]
-name = "minigu"
-version = "0.1.0"
-description = "A graph database for learning purposes"
 authors = [{ name = "miniGU Team" }]
-readme = "README.md"
-license = { file = "LICENSE" }
-requires-python = ">=3.7"
 classifiers = [
     "Development Status :: 3 - Alpha",
     "Intended Audience :: Developers",
@@ -23,15 +17,12 @@
     "Programming Language :: Python :: 3.12",
     "Programming Language :: Rust",
 ]
-<<<<<<< HEAD
 description = "A graph database for learning purposes"
 license = { file = "LICENSE" }
 name = "minigu"
 readme = "README.md"
 requires-python = ">=3.7"
 version = "0.1.0"
-=======
->>>>>>> 5fc9d8e8
 
 [project.urls]
 Homepage = "https://github.com/TuGraph-family/miniGU"
@@ -39,10 +30,5 @@
 
 [tool.maturin]
 features = ["pyo3/extension-module"]
-<<<<<<< HEAD
 module-name = "minigu.minigu_python"
-python-source = "."
-=======
-python-source = "."
-module-name = "minigu.minigu_python"
->>>>>>> 5fc9d8e8
+python-source = "."