[package]
edition.workspace = true
license.workspace = true
name = "minigu-python"
repository.workspace = true
version.workspace = true

[lib]
crate-type = ["cdylib"]
name = "minigu_python"

[dependencies]
minigu = { workspace = true }
minigu-common = { workspace = true }
<<<<<<< HEAD
pyo3 = { workspace = true, features = ["extension-module", "abi3-py37"] }

[build-dependencies]
pyo3-build-config = "0.24.2"
=======
arrow = { workspace = true }
pyo3 = { workspace = true, features = ["extension-module", "abi3-py37"] }
>>>>>>> 5fc9d8e8

[features]
extension-module = ["pyo3/extension-module"]

[lints]
<<<<<<< HEAD
workspace = true
=======
workspace = true

[package.metadata.cargo-machete]
ignored = ["minigu", "minigu-common", "arrow"]
>>>>>>> 5fc9d8e8
<|MERGE_RESOLUTION|>--- conflicted
+++ resolved
@@ -10,27 +10,16 @@
 name = "minigu_python"
 
 [dependencies]
+arrow = { workspace = true }
 minigu = { workspace = true }
 minigu-common = { workspace = true }
-<<<<<<< HEAD
 pyo3 = { workspace = true, features = ["extension-module", "abi3-py37"] }
 
 [build-dependencies]
 pyo3-build-config = "0.24.2"
-=======
-arrow = { workspace = true }
-pyo3 = { workspace = true, features = ["extension-module", "abi3-py37"] }
->>>>>>> 5fc9d8e8
 
 [features]
 extension-module = ["pyo3/extension-module"]
 
 [lints]
-<<<<<<< HEAD
-workspace = true
-=======
-workspace = true
-
-[package.metadata.cargo-machete]
-ignored = ["minigu", "minigu-common", "arrow"]
->>>>>>> 5fc9d8e8
+workspace = true