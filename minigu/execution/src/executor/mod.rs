pub mod aggregate;
pub mod expand;
pub mod filter;
pub mod flatten;

// TODO: Implement join executor.
pub mod join;

// TODO: Implement intersect executor.
pub mod intersect;

// TODO: Implement limit executor.
pub mod limit;

pub mod project;
pub mod sort;
mod utils;
pub mod vertex_property_scan;
pub mod vertex_scan;

use std::fmt::Debug;

use aggregate::{AggregateBuilder, AggregateSpec};
use arrow::array::BooleanArray;
use expand::ExpandBuilder;
use filter::FilterBuilder;
use flatten::FlattenBuilder;
use minigu_common::data_chunk::DataChunk;
use project::ProjectBuilder;
use sort::{SortBuilder, SortSpec};
use vertex_property_scan::VertexPropertyScanBuilder;

use crate::error::ExecutionResult;
use crate::evaluator::BoxedEvaluator;
use crate::executor::limit::LimitBuilder;
use crate::source::{ExpandSource, VertexPropertySource};

/// A trait for pull-based vectorized volcano executors.
///
/// This is generally equivalent to `Iterator<Item = ExecutionResult<DataChunk>>`. To avoid naming
/// conflicts between some executors and iterators, e.g., `Filter`, we define this trait rather than
/// using `Iterator` directly.
///
/// To convert an `Iterator<Item = ExecutionResult<DataChunk>>` to an `Executor`, use
/// [`IntoExecutor::into_executor`].
///
/// Reversely, an `Executor` can be converted to an `Iterator` by calling [`Executor::into_iter`].
pub trait Executor {
    /// Advances the executor and returns the next `ExecutionResult<DataChunk>`.
    ///
    /// The execution should be terminated when either of the following conditions is met:
    /// - `next_chunk()` returns `None`.
    /// - `next_chunk()` returns an `Some(Err(_))`.
    ///
    /// It is up to the implementors to decide whether the executor can be resumed or not after
    /// termination. Currently, all built-in executors are fused, i.e., they always return `None`
    /// after termination.
    fn next_chunk(&mut self) -> Option<ExecutionResult<DataChunk>>;

    #[inline]
    fn into_iter(self) -> Bridge<Self>
    where
        Self: Sized,
    {
        Bridge(self)
    }

    fn filter<P>(self, predicate: P) -> impl Executor
    where
        Self: Sized,
        P: FnMut(&DataChunk) -> ExecutionResult<BooleanArray>,
    {
        FilterBuilder::new(self, predicate).into_executor()
    }

    fn expand<S>(self, input_column_index: usize, source: S) -> impl Executor
    where
        Self: Sized,
        S: ExpandSource,
    {
        ExpandBuilder::new(self, input_column_index, source).into_executor()
    }

    fn scan_vertex_property<S>(self, input_column_index: usize, source: S) -> impl Executor
    where
        Self: Sized,
        S: VertexPropertySource,
    {
        VertexPropertyScanBuilder::new(self, input_column_index, source).into_executor()
    }

    fn sort(self, specs: Vec<SortSpec>, max_chunk_size: usize) -> impl Executor
    where
        Self: Sized,
    {
        SortBuilder::new(self, specs, max_chunk_size).into_executor()
    }

    fn flatten(self, column_indices: Vec<usize>) -> impl Executor
    where
        Self: Sized,
    {
        FlattenBuilder::new(self, column_indices).into_executor()
    }

    fn project(self, evaluators: Vec<BoxedEvaluator>) -> impl Executor
    where
        Self: Sized,
    {
        ProjectBuilder::new(self, evaluators).into_executor()
    }
<<<<<<< HEAD
    fn aggregate(
        self,
        aggregate_specs: Vec<AggregateSpec>,
        group_by_expressions: Vec<BoxedEvaluator>,
        output_expressions: Vec<BoxedEvaluator>,
    ) -> impl Executor
    where
        Self: Sized,
    {
        AggregateBuilder::new(
            self,
            aggregate_specs,
            group_by_expressions,
            output_expressions,
        )
        .into_executor()
=======

    fn limit(self, limit: usize) -> impl Executor
    where
        Self: Sized,
    {
        LimitBuilder::new(self, limit).into_executor()
>>>>>>> 50ebfff7
    }
}

/// Conversion into an [`Executor`].
///
/// This is typically used to convert an `Iterator<Item = ExecutionResult<DataChunk>>` to an
/// `Executor`.
///
/// # Examples
/// Basic usage:
/// ```
/// # use minigu_execution::executor::{Executor, IntoExecutor};
/// # use minigu_execution::error::ExecutionResult;
/// # use minigu_common::data_chunk::DataChunk;
/// fn convert_to_executor<I>(some_chunk_iter: I) -> impl Executor
/// where
///     I: Iterator<Item = ExecutionResult<DataChunk>>,
/// {
///     some_chunk_iter.into_executor()
/// }
/// ```
pub trait IntoExecutor {
    type IntoExecutor: Executor;

    fn into_executor(self) -> Self::IntoExecutor;
}

/// A bridge between `Iterator` and [`Executor`].
#[derive(Debug, Clone)]
#[repr(transparent)]
pub struct Bridge<T>(T);

impl<I> Executor for Bridge<I>
where
    I: Iterator<Item = ExecutionResult<DataChunk>>,
{
    fn next_chunk(&mut self) -> Option<ExecutionResult<DataChunk>> {
        self.0.next()
    }
}

impl<E: Executor> Iterator for Bridge<E> {
    type Item = ExecutionResult<DataChunk>;

    fn next(&mut self) -> Option<Self::Item> {
        self.0.next_chunk()
    }
}

impl<I> IntoExecutor for I
where
    I: IntoIterator<Item = ExecutionResult<DataChunk>>,
{
    type IntoExecutor = Bridge<I::IntoIter>;

    fn into_executor(self) -> Self::IntoExecutor {
        Bridge(self.into_iter())
    }
}

impl<E> Executor for Box<E>
where
    E: Executor + ?Sized,
{
    fn next_chunk(&mut self) -> Option<ExecutionResult<DataChunk>> {
        (**self).next_chunk()
    }
}<|MERGE_RESOLUTION|>--- conflicted
+++ resolved
@@ -109,7 +109,7 @@
     {
         ProjectBuilder::new(self, evaluators).into_executor()
     }
-<<<<<<< HEAD
+
     fn aggregate(
         self,
         aggregate_specs: Vec<AggregateSpec>,
@@ -126,14 +126,13 @@
             output_expressions,
         )
         .into_executor()
-=======
+    }
 
     fn limit(self, limit: usize) -> impl Executor
     where
         Self: Sized,
     {
         LimitBuilder::new(self, limit).into_executor()
->>>>>>> 50ebfff7
     }
 }
 
