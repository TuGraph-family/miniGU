--- conflicted
+++ resolved
@@ -135,18 +135,16 @@
                 assert_eq!(children.len(), 1);
                 Box::new(self.build_executor(&children[0]).limit(limit.limit))
             }
-<<<<<<< HEAD
             PlanNode::PhysicalCatalogDdl(ddl) => {
                 assert!(children.is_empty());
                 Box::new(
                     CatalogDdlBuilder::new(self.session.clone(), ddl.statement.clone())
                         .into_executor(),
                 )
-=======
+            }
             PlanNode::PhysicalOffset(offset) => {
                 assert_eq!(children.len(), 1);
                 Box::new(self.build_executor(&children[0]).offset(offset.offset))
->>>>>>> 13b4e1ee
             }
             PlanNode::PhysicalVectorIndexScan(vector_scan) => {
                 assert!(children.is_empty());
