--- conflicted
+++ resolved
@@ -1,9 +1,6 @@
 pub mod call;
-<<<<<<< HEAD
 pub mod expand;
-=======
 pub mod explain;
->>>>>>> 029e1e1a
 pub mod filter;
 pub mod limit;
 pub mod logical_match;
@@ -20,11 +17,8 @@
 use serde::Serialize;
 
 use crate::plan::call::Call;
-<<<<<<< HEAD
 use crate::plan::expand::Expand;
-=======
 use crate::plan::explain::Explain;
->>>>>>> 029e1e1a
 use crate::plan::filter::Filter;
 use crate::plan::limit::Limit;
 use crate::plan::logical_match::LogicalMatch;
@@ -107,11 +101,8 @@
     //  to improve performance and reduce unnecessary data loading.
     PhysicalNodeScan(Arc<NodeIdScan>),
     // PhysicalCatalogModify(Arc<PhysicalCatalogModify>)
-<<<<<<< HEAD
     PhysicalExpand(Arc<Expand>),
-=======
     PhysicalExplain(Arc<Explain>),
->>>>>>> 029e1e1a
 }
 
 impl PlanData for PlanNode {
@@ -137,11 +128,8 @@
             PlanNode::PhysicalNodeScan(node) => node.base(),
             PlanNode::LogicalVectorIndexScan(node) => node.base(),
             PlanNode::PhysicalVectorIndexScan(node) => node.base(),
-<<<<<<< HEAD
             PlanNode::PhysicalExpand(node) => node.base(),
-=======
             PlanNode::PhysicalExplain(node) => node.base(),
->>>>>>> 029e1e1a
         }
     }
 
@@ -167,11 +155,8 @@
             PlanNode::PhysicalOffset(node) => node.explain(indent),
             PlanNode::PhysicalVectorIndexScan(node) => node.explain(indent),
             PlanNode::PhysicalNodeScan(node) => node.explain(indent),
-<<<<<<< HEAD
             PlanNode::PhysicalExpand(node) => node.explain(indent),
-=======
             PlanNode::PhysicalExplain(node) => node.explain(indent),
->>>>>>> 029e1e1a
         }
     }
 }