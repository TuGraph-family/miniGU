--- conflicted
+++ resolved
@@ -116,13 +116,10 @@
             PlanNode::LogicalOneRow(node) => node.base(),
             PlanNode::LogicalSort(node) => node.base(),
             PlanNode::LogicalLimit(node) => node.base(),
-<<<<<<< HEAD
             PlanNode::LogicalVectorIndexScan(node) => node.base(),
             PlanNode::LogicalCreateIndex(node) => node.base(),
             PlanNode::LogicalDropIndex(node) => node.base(),
-=======
             PlanNode::LogicalOffset(node) => node.base(),
->>>>>>> 13b4e1ee
 
             PlanNode::PhysicalFilter(node) => node.base(),
             PlanNode::PhysicalProject(node) => node.base(),
