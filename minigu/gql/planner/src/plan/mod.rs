pub mod call;
pub mod filter;
pub mod limit;
pub mod logical_match;
pub mod one_row;
pub mod project;
pub mod scan;
pub mod sort;
pub mod vector_index_scan;

use std::sync::Arc;

use minigu_common::data_type::DataSchemaRef;
use serde::Serialize;

use crate::plan::call::Call;
use crate::plan::filter::Filter;
use crate::plan::limit::Limit;
use crate::plan::logical_match::LogicalMatch;
use crate::plan::one_row::OneRow;
use crate::plan::project::Project;
use crate::plan::scan::PhysicalNodeScan;
use crate::plan::sort::Sort;
use crate::plan::vector_index_scan::VectorIndexScan;

#[derive(Debug, Clone, Serialize)]
pub struct PlanBase {
    schema: Option<DataSchemaRef>,
    children: Vec<PlanNode>,
}

impl PlanBase {
    pub fn new(schema: Option<DataSchemaRef>, children: Vec<PlanNode>) -> Self {
        Self { schema, children }
    }

    pub fn schema(&self) -> Option<&DataSchemaRef> {
        self.schema.as_ref()
    }

    pub fn children(&self) -> &[PlanNode] {
        &self.children
    }
}

pub trait PlanData {
    fn base(&self) -> &PlanBase;

    fn schema(&self) -> Option<&DataSchemaRef> {
        self.base().schema()
    }

    fn children(&self) -> &[PlanNode] {
        self.base().children()
    }
}

#[derive(Debug, Clone, Serialize)]
pub enum PlanNode {
    LogicalMatch(Arc<LogicalMatch>),
    LogicalFilter(Arc<Filter>),
    LogicalProject(Arc<Project>),
    LogicalCall(Arc<Call>),
    LogicalOneRow(Arc<OneRow>),
    // TODO: Remove logical sort in the future.
    // Ordering is a physical property of a plan node, and it should be enforced by the optimizer
    // (by inserting PhysicalSort).
    LogicalSort(Arc<Sort>),
    LogicalLimit(Arc<Limit>),
    LogicalVectorIndexScan(Arc<VectorIndexScan>),

    PhysicalFilter(Arc<Filter>),
    PhysicalProject(Arc<Project>),
    PhysicalCall(Arc<Call>),
    PhysicalOneRow(Arc<OneRow>),
    PhysicalSort(Arc<Sort>),
    PhysicalLimit(Arc<Limit>),
<<<<<<< HEAD
    PhysicalNodeScan(Arc<PhysicalNodeScan>),
    // PhysicalCatalogModify(Arc<PhysicalCatalogModify>)
=======
    PhysicalVectorIndexScan(Arc<VectorIndexScan>),
>>>>>>> 5591986a
}

impl PlanData for PlanNode {
    fn base(&self) -> &PlanBase {
        match self {
            PlanNode::LogicalMatch(node) => node.base(),
            PlanNode::LogicalFilter(node) => node.base(),
            PlanNode::LogicalProject(node) => node.base(),
            PlanNode::LogicalCall(node) => node.base(),
            PlanNode::LogicalOneRow(node) => node.base(),
            PlanNode::LogicalSort(node) => node.base(),
            PlanNode::LogicalLimit(node) => node.base(),

            PlanNode::PhysicalFilter(node) => node.base(),
            PlanNode::PhysicalProject(node) => node.base(),
            PlanNode::PhysicalCall(node) => node.base(),
            PlanNode::PhysicalOneRow(node) => node.base(),
            PlanNode::PhysicalSort(node) => node.base(),
            PlanNode::PhysicalLimit(node) => node.base(),
<<<<<<< HEAD
            PlanNode::PhysicalNodeScan(node) => node.base(),
=======
            PlanNode::LogicalVectorIndexScan(node) => node.base(),
            PlanNode::PhysicalVectorIndexScan(node) => node.base(),
>>>>>>> 5591986a
        }
    }
}<|MERGE_RESOLUTION|>--- conflicted
+++ resolved
@@ -75,12 +75,9 @@
     PhysicalOneRow(Arc<OneRow>),
     PhysicalSort(Arc<Sort>),
     PhysicalLimit(Arc<Limit>),
-<<<<<<< HEAD
+    PhysicalVectorIndexScan(Arc<VectorIndexScan>),
     PhysicalNodeScan(Arc<PhysicalNodeScan>),
     // PhysicalCatalogModify(Arc<PhysicalCatalogModify>)
-=======
-    PhysicalVectorIndexScan(Arc<VectorIndexScan>),
->>>>>>> 5591986a
 }
 
 impl PlanData for PlanNode {
@@ -100,12 +97,9 @@
             PlanNode::PhysicalOneRow(node) => node.base(),
             PlanNode::PhysicalSort(node) => node.base(),
             PlanNode::PhysicalLimit(node) => node.base(),
-<<<<<<< HEAD
             PlanNode::PhysicalNodeScan(node) => node.base(),
-=======
             PlanNode::LogicalVectorIndexScan(node) => node.base(),
             PlanNode::PhysicalVectorIndexScan(node) => node.base(),
->>>>>>> 5591986a
         }
     }
 }