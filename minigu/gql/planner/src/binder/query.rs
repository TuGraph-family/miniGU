use std::sync::Arc;

use gql_parser::ast::{
    AmbientLinearQueryStatement, CompositeQueryStatement, FocusedLinearQueryStatement,
    FocusedLinearQueryStatementPart, LinearQueryStatement, MatchStatement,
    NullOrdering as AstNullOrdering, OrderByAndPageStatement, Ordering, QueryConjunction,
    ResultStatement, Return, ReturnStatement, SetOp, SetOpKind, SetQuantifier,
    SimpleQueryStatement, SortSpec,
};
use itertools::Itertools;
use minigu_common::data_type::{DataField, DataSchema, DataSchemaRef};
use minigu_common::error::not_implemented;
use minigu_common::ordering::{NullOrdering, SortOrdering};
use minigu_common::types::{VectorIndexKey, VectorMetric};

use super::Binder;
use super::error::{BindError, BindResult};
use crate::bound::{
<<<<<<< HEAD
    BoundCompositeQueryStatement, BoundExpr, BoundLinearQueryStatement, BoundMatchStatement,
=======
    BoundCompositeQueryStatement, BoundExpr, BoundLimitClause, BoundLinearQueryStatement,
>>>>>>> 5591986a
    BoundOrderByAndPageStatement, BoundQueryConjunction, BoundResultStatement,
    BoundReturnStatement, BoundSetOp, BoundSetOpKind, BoundSetQuantifier,
    BoundSimpleQueryStatement, BoundSortSpec, BoundVectorIndexScan,
};

impl Binder<'_> {
    pub fn bind_composite_query_statement(
        &mut self,
        statement: &CompositeQueryStatement,
    ) -> BindResult<BoundCompositeQueryStatement> {
        match statement {
            CompositeQueryStatement::Conjunction { .. } => {
                not_implemented("query conjunction", None)
            }
            CompositeQueryStatement::Primary(statement) => {
                let statement = self.bind_linear_query_statement(statement)?;
                Ok(BoundCompositeQueryStatement::Primary(statement))
            }
        }
    }

    pub fn bind_linear_query_statement(
        &mut self,
        statement: &LinearQueryStatement,
    ) -> BindResult<BoundLinearQueryStatement> {
        match statement {
            LinearQueryStatement::Focused(statement) => {
                self.bind_focused_linear_query_statement(statement)
            }
            LinearQueryStatement::Ambient(statement) => {
                self.bind_ambient_linear_query_statement(statement)
            }
        }
    }

    pub fn bind_focused_linear_query_statement(
        &mut self,
        statement: &FocusedLinearQueryStatement,
    ) -> BindResult<BoundLinearQueryStatement> {
        match statement {
            FocusedLinearQueryStatement::Parts { parts, result } => {
                let statements = parts
                    .iter()
                    .map(|p| self.bind_focused_linear_query_statement_part(p.value()))
                    .reduce(|a, b| {
                        let mut a = a?;
                        a.extend(b?);
                        Ok(a)
                    })
                    .transpose()?
                    .unwrap_or_default();
                let result = self.bind_result_statement(result.value())?;
                Ok(BoundLinearQueryStatement::Query { statements, result })
            }
            FocusedLinearQueryStatement::Result { use_graph, result } => {
                let _graph = self.bind_graph_expr(use_graph.value())?;
                let result = self.bind_result_statement(result.value())?;
                Ok(BoundLinearQueryStatement::Query {
                    statements: vec![],
                    result,
                })
            }
            FocusedLinearQueryStatement::Nested { use_graph, query } => {
                let _graph = self.bind_graph_expr(use_graph.value())?;
                let query = self.bind_procedure(query.value())?;
                Ok(BoundLinearQueryStatement::Nested(Box::new(query)))
            }
            FocusedLinearQueryStatement::Select { .. } => not_implemented("select statement", None),
        }
    }

    pub fn bind_focused_linear_query_statement_part(
        &mut self,
        part: &FocusedLinearQueryStatementPart,
    ) -> BindResult<Vec<BoundSimpleQueryStatement>> {
        let graph = self.bind_graph_expr(part.use_graph.value())?;
        self.current_graph = Some(graph);
        part.statements
            .iter()
            .map(|s| self.bind_simple_query_statement(s.value()))
            .try_collect()
    }

    pub fn bind_ambient_linear_query_statement(
        &mut self,
        statement: &AmbientLinearQueryStatement,
    ) -> BindResult<BoundLinearQueryStatement> {
        match statement {
            AmbientLinearQueryStatement::Parts { parts, result } => {
                let statements = parts
                    .iter()
                    .map(|p| self.bind_simple_query_statement(p.value()))
                    .try_collect()?;
                let result = self.bind_result_statement(result.value())?;
                Ok(BoundLinearQueryStatement::Query { statements, result })
            }
            AmbientLinearQueryStatement::Nested(query) => self
                .bind_procedure(query.value())
                .map(Box::new)
                .map(BoundLinearQueryStatement::Nested),
        }
    }

    pub fn bind_simple_query_statement(
        &mut self,
        statement: &SimpleQueryStatement,
    ) -> BindResult<BoundSimpleQueryStatement> {
        match statement {
            SimpleQueryStatement::Match(statement) => {
                let statement = self.bind_match_statement(statement)?;
                Ok(BoundSimpleQueryStatement::Match(statement))
            }
            SimpleQueryStatement::Call(statement) => {
                let statement = self.bind_call_procedure_statement(statement)?;
                let schema = statement
                    .schema()
                    .ok_or_else(|| BindError::DataSchemaNotProvided(statement.name()))?;
                if let Some(active_schema) = &mut self.active_data_schema {
                    todo!()
                } else {
                    self.active_data_schema = Some(schema.as_ref().clone());
                }
                Ok(BoundSimpleQueryStatement::Call(statement))
            }
            SimpleQueryStatement::OrderByAndPage(_) => {
                not_implemented("standalone order by and page statement", None)
            }
        }
    }

<<<<<<< HEAD
    pub fn bind_match_statement(
        &mut self,
        statement: &MatchStatement,
    ) -> BindResult<BoundMatchStatement> {
=======
    // NOTE: `bind_vector_index_scan` is currently only invoked via placeholder wiring so executor
    // and planner layers compile; once MATCH binding is implemented, vector scans will be
    // produced inside the MATCH → ORDER BY → LIMIT APPROXIMATE pipeline (plain LIMIT keeps the
    // exact distance path) rather than as a standalone simple statement.
    #[allow(dead_code)]
    fn bind_vector_index_scan(
        &mut self,
        _order_by: &OrderByAndPageStatement,
    ) -> BindResult<BoundVectorIndexScan> {
        // TODO(minigu-vector-search): Enable vector index scan binding once MATCH is able to
        // provide the filtered candidate bitmap and schema context. Planned flow:
        // 1. Locate ORDER BY VECTOR_DISTANCE(...) and validate operands/metric.
        // 2. Resolve the MATCH binding to fetch label/property metadata and derive VectorIndexKey.
        // 3. Capture LIMIT/APPROXIMATE information, the query vector expression, and the MATCH
        //    candidate bitmap so vector search can run against it.
        // 4. Append BoundVectorIndexScan so later phases can emit VectorIndexScan plan nodes.
        let _ = (VectorIndexKey::new, VectorMetric::L2);
        not_implemented("vector index scan binding", None)
    }

    pub fn bind_match_statement(&mut self, statement: &MatchStatement) -> BindResult<()> {
>>>>>>> 5591986a
        match statement {
            MatchStatement::Simple(table) => {
                let stmt = self.bind_graph_pattern_binding_table(table.value())?;
                Ok(BoundMatchStatement::Simple(stmt))
            }
            MatchStatement::Optional(_) => not_implemented("optional match statement", None),
        }
    }

    pub fn bind_result_statement(
        &mut self,
        statement: &ResultStatement,
    ) -> BindResult<BoundResultStatement> {
        match statement {
            ResultStatement::Finish => Ok(BoundResultStatement::Finish),
            ResultStatement::Return {
                statement,
                order_by,
            } => {
                let statement = self.bind_return_statement(statement.value())?;
                self.active_data_schema = Some(statement.schema.as_ref().clone());
                let order_by_and_page = order_by
                    .as_ref()
                    .map(|o| self.bind_order_by_and_page_statement(o.value()))
                    .transpose()?;
                Ok(BoundResultStatement::Return {
                    statement,
                    order_by_and_page,
                })
            }
        }
    }

    pub fn bind_return_statement(
        &self,
        statement: &ReturnStatement,
    ) -> BindResult<BoundReturnStatement> {
        let quantifier = statement
            .quantifier
            .as_ref()
            .map(|q| bind_set_quantifier(q.value()));
        let (items, schema) = self.bind_return(statement.items.value())?;
        Ok(BoundReturnStatement {
            quantifier,
            items,
            schema,
        })
    }

    pub fn bind_return(&self, ret: &Return) -> BindResult<(Option<Vec<BoundExpr>>, DataSchemaRef)> {
        match ret {
            Return::Items(items) => {
                let mut fields = Vec::new();
                let mut exprs = Vec::new();
                for item in items {
                    let item = item.value();
                    let expr = self.bind_value_expression(item.value.value())?;
                    let name = if let Some(alias) = &item.alias {
                        alias.value().to_string()
                    } else {
                        expr.to_string()
                    };
                    fields.push(DataField::new(
                        name,
                        expr.logical_type.clone(),
                        expr.nullable,
                    ));
                    exprs.push(expr);
                }
                let schema = Arc::new(DataSchema::new(fields));
                Ok((Some(exprs), schema))
            }
            Return::All => {
                let schema = self
                    .active_data_schema
                    .as_ref()
                    .ok_or_else(|| BindError::NoColumnInReturnStatement)?
                    .clone();
                Ok((None, Arc::new(schema)))
            }
        }
    }

    // TODO(minigu-vector-search): Once MATCH binding is implemented, extend this method (or its
    // caller) to detect ORDER BY VECTOR_DISTANCE ... LIMIT APPROXIMATE, preserve the MATCH
    // bindings/bitmap, and append a BoundVectorIndexScan (via `bind_vector_index_scan`) so the
    // vector search operates on the filtered candidate set instead of discarding it.
    pub fn bind_order_by_and_page_statement(
        &self,
        order_by_and_page: &OrderByAndPageStatement,
    ) -> BindResult<BoundOrderByAndPageStatement> {
        let order_by = order_by_and_page
            .order_by
            .iter()
            .map(|s| self.bind_sort_spec(s.value()))
            .try_collect()?;
        let offset = order_by_and_page
            .offset
            .as_ref()
            .map(|o| self.bind_non_negative_integer(o.value()))
            .transpose()?
            .map(|o| o.to_usize());
        let limit = order_by_and_page
            .limit
            .as_ref()
            .map(|l| {
                self.bind_non_negative_integer(&l.value().count)
                    .map(|bound_count| (bound_count, l.value().approximate))
            })
            .transpose()?
            .map(|(bound_count, approximate)| BoundLimitClause {
                count: bound_count.to_usize(),
                approximate,
            });
        Ok(BoundOrderByAndPageStatement {
            order_by,
            offset,
            limit,
        })
    }

    pub fn bind_sort_spec(&self, sort_spec: &SortSpec) -> BindResult<BoundSortSpec> {
        let key = self.bind_value_expression(sort_spec.key.value())?;
        let ordering = sort_spec
            .ordering
            .as_ref()
            .map(|o| bind_ordering(o.value()))
            .unwrap_or_default();
        let null_ordering = sort_spec
            .null_ordering
            .as_ref()
            .map(|o| bind_null_ordering(o.value()))
            .unwrap_or_default();
        Ok(BoundSortSpec {
            key,
            ordering,
            null_ordering,
        })
    }
}

pub fn bind_ordering(ordering: &Ordering) -> SortOrdering {
    match ordering {
        Ordering::Asc => SortOrdering::Ascending,
        Ordering::Desc => SortOrdering::Descending,
    }
}

pub fn bind_null_ordering(null_ordering: &AstNullOrdering) -> NullOrdering {
    match null_ordering {
        AstNullOrdering::First => NullOrdering::First,
        AstNullOrdering::Last => NullOrdering::Last,
    }
}

pub fn bind_query_conjunction(conjunction: &QueryConjunction) -> BindResult<BoundQueryConjunction> {
    match conjunction {
        QueryConjunction::SetOp(set_op) => Ok(BoundQueryConjunction::SetOp(bind_set_op(set_op))),
        QueryConjunction::Otherwise => Ok(BoundQueryConjunction::Otherwise),
    }
}

pub fn bind_set_op(set_op: &SetOp) -> BoundSetOp {
    let kind = bind_set_op_kind(set_op.kind.value());
    let quantifier = set_op
        .quantifier
        .as_ref()
        .map(|q| bind_set_quantifier(q.value()));
    BoundSetOp { kind, quantifier }
}

pub fn bind_set_quantifier(quantifier: &SetQuantifier) -> BoundSetQuantifier {
    match quantifier {
        SetQuantifier::Distinct => BoundSetQuantifier::Distinct,
        SetQuantifier::All => BoundSetQuantifier::All,
    }
}

pub fn bind_set_op_kind(kind: &SetOpKind) -> BoundSetOpKind {
    match kind {
        SetOpKind::Union => BoundSetOpKind::Union,
        SetOpKind::Except => BoundSetOpKind::Except,
        SetOpKind::Intersect => BoundSetOpKind::Intersect,
    }
}<|MERGE_RESOLUTION|>--- conflicted
+++ resolved
@@ -16,11 +16,8 @@
 use super::Binder;
 use super::error::{BindError, BindResult};
 use crate::bound::{
-<<<<<<< HEAD
-    BoundCompositeQueryStatement, BoundExpr, BoundLinearQueryStatement, BoundMatchStatement,
-=======
-    BoundCompositeQueryStatement, BoundExpr, BoundLimitClause, BoundLinearQueryStatement,
->>>>>>> 5591986a
+    BoundCompositeQueryStatement, BoundExpr, BoundMatchStatement,
+    BoundLimitClause, BoundLinearQueryStatement,
     BoundOrderByAndPageStatement, BoundQueryConjunction, BoundResultStatement,
     BoundReturnStatement, BoundSetOp, BoundSetOpKind, BoundSetQuantifier,
     BoundSimpleQueryStatement, BoundSortSpec, BoundVectorIndexScan,
@@ -151,12 +148,6 @@
         }
     }
 
-<<<<<<< HEAD
-    pub fn bind_match_statement(
-        &mut self,
-        statement: &MatchStatement,
-    ) -> BindResult<BoundMatchStatement> {
-=======
     // NOTE: `bind_vector_index_scan` is currently only invoked via placeholder wiring so executor
     // and planner layers compile; once MATCH binding is implemented, vector scans will be
     // produced inside the MATCH → ORDER BY → LIMIT APPROXIMATE pipeline (plain LIMIT keeps the
@@ -177,8 +168,10 @@
         not_implemented("vector index scan binding", None)
     }
 
-    pub fn bind_match_statement(&mut self, statement: &MatchStatement) -> BindResult<()> {
->>>>>>> 5591986a
+    pub fn bind_match_statement(
+        &mut self,
+        statement: &MatchStatement,
+    ) -> BindResult<BoundMatchStatement> {
         match statement {
             MatchStatement::Simple(table) => {
                 let stmt = self.bind_graph_pattern_binding_table(table.value())?;
