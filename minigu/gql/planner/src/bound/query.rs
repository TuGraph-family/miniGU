use minigu_common::data_type::DataSchemaRef;
use minigu_common::ordering::{NullOrdering, SortOrdering};
use minigu_common::types::{VectorIndexKey, VectorMetric};
use serde::Serialize;

use super::value_expr::BoundSetQuantifier;
use crate::bound::{
    BoundCallProcedureStatement, BoundExpr, BoundGraphPatternBindingTable, BoundProcedure,
};

#[derive(Debug, Clone, Serialize)]
pub enum BoundCompositeQueryStatement {
    Conjunction {
        conjunction: BoundQueryConjunction,
        left: Box<BoundCompositeQueryStatement>,
        right: Box<BoundCompositeQueryStatement>,
    },
    Primary(BoundLinearQueryStatement),
}

impl BoundCompositeQueryStatement {
    pub fn schema(&self) -> DataSchemaRef {
        todo!()
    }
}

#[derive(Debug, Clone, Serialize)]
pub enum BoundLinearQueryStatement {
    Query {
        statements: Vec<BoundSimpleQueryStatement>,
        result: BoundResultStatement,
    },
    Nested(Box<BoundProcedure>),
    // TODO: Implement SELECT statement
    Select,
}

impl BoundLinearQueryStatement {
    pub fn schema(&self) -> Option<DataSchemaRef> {
        match self {
            BoundLinearQueryStatement::Query { result, .. } => result.schema().cloned(),
            BoundLinearQueryStatement::Nested(query) => query.schema(),
            BoundLinearQueryStatement::Select => todo!(),
        }
    }
}

#[derive(Debug, Clone, Serialize)]
pub enum BoundResultStatement {
    Return {
        statement: BoundReturnStatement,
        order_by_and_page: Option<BoundOrderByAndPageStatement>,
    },
    Finish,
}

impl BoundResultStatement {
    pub fn schema(&self) -> Option<&DataSchemaRef> {
        match self {
            BoundResultStatement::Return { statement, .. } => Some(&statement.schema),
            BoundResultStatement::Finish => None,
        }
    }
}

#[derive(Debug, Clone, Serialize)]
pub struct BoundReturnStatement {
    pub quantifier: Option<BoundSetQuantifier>,
    /// If this is `None`, the statement should return all columns from the current binding table.
    pub items: Option<Vec<BoundExpr>>,
    /// The output schema of the return statement.
    pub schema: DataSchemaRef,
}

#[derive(Debug, Clone, Serialize)]
pub struct BoundLimitClause {
    pub count: usize,
    pub approximate: bool,
}

#[derive(Debug, Clone, Serialize)]
pub struct BoundOrderByAndPageStatement {
    pub order_by: Vec<BoundSortSpec>,
    pub offset: Option<usize>,
    pub limit: Option<BoundLimitClause>,
}

#[derive(Debug, Clone, Serialize)]
pub struct BoundSortSpec {
    pub key: BoundExpr,
    pub ordering: SortOrdering,
    pub null_ordering: NullOrdering,
}

#[derive(Debug, Clone, Serialize)]
pub struct BoundVectorIndexScan {
    pub binding: String,
    pub distance_alias: String,
    pub index_key: VectorIndexKey,
    pub query: BoundExpr,
    pub metric: VectorMetric,
    pub dimension: usize,
    pub limit: usize,
    pub approximate: bool,
}

#[derive(Debug, Clone, Serialize)]
pub enum BoundSimpleQueryStatement {
    Call(BoundCallProcedureStatement),
<<<<<<< HEAD
    Match(BoundMatchStatement),
}

#[derive(Debug, Clone, Serialize)]
pub enum BoundMatchStatement {
    Simple(BoundGraphPatternBindingTable),
    Optional,
=======
    // TODO(minigu-vector-search): once MATCH binding lands, retain the MATCH-produced
    // candidate set (or bitmap) as input and append a VectorIndexScan to perform the
    // ANN/precise search.
    VectorIndexScan(BoundVectorIndexScan),
>>>>>>> 5591986a
}

#[derive(Debug, Clone, Serialize)]
pub enum BoundQueryConjunction {
    SetOp(BoundSetOp),
    Otherwise,
}

#[derive(Debug, Clone, Serialize)]
pub enum BoundSetOpKind {
    Union,
    Except,
    Intersect,
}

#[derive(Debug, Clone, Serialize)]
pub struct BoundSetOp {
    pub kind: BoundSetOpKind,
    pub quantifier: Option<BoundSetQuantifier>,
}<|MERGE_RESOLUTION|>--- conflicted
+++ resolved
@@ -107,20 +107,17 @@
 #[derive(Debug, Clone, Serialize)]
 pub enum BoundSimpleQueryStatement {
     Call(BoundCallProcedureStatement),
-<<<<<<< HEAD
     Match(BoundMatchStatement),
+    // TODO(minigu-vector-search): once MATCH binding lands, retain the MATCH-produced
+    // candidate set (or bitmap) as input and append a VectorIndexScan to perform the
+    // ANN/precise search.
+    VectorIndexScan(BoundVectorIndexScan),
 }
 
 #[derive(Debug, Clone, Serialize)]
 pub enum BoundMatchStatement {
     Simple(BoundGraphPatternBindingTable),
     Optional,
-=======
-    // TODO(minigu-vector-search): once MATCH binding lands, retain the MATCH-produced
-    // candidate set (or bitmap) as input and append a VectorIndexScan to perform the
-    // ANN/precise search.
-    VectorIndexScan(BoundVectorIndexScan),
->>>>>>> 5591986a
 }
 
 #[derive(Debug, Clone, Serialize)]
