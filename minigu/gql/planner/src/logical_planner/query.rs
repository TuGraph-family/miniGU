use std::sync::Arc;

use minigu_common::error::not_implemented;

use crate::bound::{
<<<<<<< HEAD
    BoundCompositeQueryStatement, BoundLinearQueryStatement, BoundMatchStatement,
    BoundOrderByAndPageStatement, BoundResultStatement, BoundReturnStatement,
    BoundSimpleQueryStatement,
=======
    BoundCompositeQueryStatement, BoundLinearQueryStatement, BoundOrderByAndPageStatement,
    BoundResultStatement, BoundReturnStatement, BoundSimpleQueryStatement, BoundVectorIndexScan,
>>>>>>> 5591986a
};
use crate::error::PlanResult;
use crate::logical_planner::LogicalPlanner;
use crate::plan::PlanNode;
use crate::plan::limit::Limit;
use crate::plan::logical_match::{LogicalMatch, MatchKind};
use crate::plan::one_row::OneRow;
use crate::plan::project::Project;
use crate::plan::sort::Sort;
use crate::plan::vector_index_scan::VectorIndexScan;

impl LogicalPlanner {
    pub fn plan_composite_query_statement(
        &self,
        statement: BoundCompositeQueryStatement,
    ) -> PlanResult<PlanNode> {
        match statement {
            BoundCompositeQueryStatement::Conjunction { .. } => {
                not_implemented("query conjunction", None)
            }
            BoundCompositeQueryStatement::Primary(statement) => {
                self.plan_linear_query_statement(statement)
            }
        }
    }

    pub fn plan_linear_query_statement(
        &self,
        statement: BoundLinearQueryStatement,
    ) -> PlanResult<PlanNode> {
        match statement {
            BoundLinearQueryStatement::Query {
                mut statements,
                result,
            } => {
                if statements.len() > 1 {
                    return not_implemented("multiple statements", None);
                }
                let plan = if statements.is_empty() {
                    PlanNode::LogicalOneRow(Arc::new(OneRow::new()))
                } else {
                    let statement = statements
                        .pop()
                        .expect("at least one statement should be present");
                    self.plan_simple_query_statement(statement)?
                };
                self.plan_result_statement(result, plan)
            }
            BoundLinearQueryStatement::Nested(_) => not_implemented("nested query", None),
            BoundLinearQueryStatement::Select => not_implemented("select statement", None),
        }
    }

    pub fn plan_simple_query_statement(
        &self,
        statement: BoundSimpleQueryStatement,
    ) -> PlanResult<PlanNode> {
        match statement {
            BoundSimpleQueryStatement::Call(statement) => {
                self.plan_call_procedure_statement(statement)
            }
<<<<<<< HEAD
            BoundSimpleQueryStatement::Match(statement) => self.plan_match_statement(statement),
        }
    }

    pub fn plan_match_statement(&self, statement: BoundMatchStatement) -> PlanResult<PlanNode> {
        match statement {
            BoundMatchStatement::Simple(binding) => {
                let node = LogicalMatch::new(
                    MatchKind::Simple,
                    binding.pattern,
                    binding.yield_clause,
                    binding.output_schema,
                );
                Ok(PlanNode::LogicalMatch(Arc::new(node)))
            }
            BoundMatchStatement::Optional => not_implemented("match statement optional", None),
=======
            BoundSimpleQueryStatement::VectorIndexScan(statement) => {
                self.plan_vector_index_scan_statement(statement)
            }
>>>>>>> 5591986a
        }
    }

    fn plan_vector_index_scan_statement(
        &self,
        statement: BoundVectorIndexScan,
    ) -> PlanResult<PlanNode> {
        let scan = VectorIndexScan::new(
            statement.binding,
            statement.distance_alias,
            statement.index_key,
            statement.query,
            statement.metric,
            statement.dimension,
            statement.limit,
            statement.approximate,
        );
        Ok(PlanNode::LogicalVectorIndexScan(Arc::new(scan)))
    }

    pub fn plan_result_statement(
        &self,
        statement: BoundResultStatement,
        plan: PlanNode,
    ) -> PlanResult<PlanNode> {
        match statement {
            BoundResultStatement::Return {
                statement,
                order_by_and_page,
            } => {
                let mut plan = self.plan_return_statement(statement, plan)?;
                if let Some(order_by_and_page) = order_by_and_page {
                    plan = self.plan_order_by_and_page_statement(order_by_and_page, plan)?;
                }
                Ok(plan)
            }
            BoundResultStatement::Finish => not_implemented("finish statement", None),
        }
    }

    pub fn plan_return_statement(
        &self,
        statement: BoundReturnStatement,
        mut plan: PlanNode,
    ) -> PlanResult<PlanNode> {
        if statement.quantifier.is_some() {
            return not_implemented("set quantifier in return statement", None);
        }
        if let Some(items) = statement.items {
            let project = Project::new(plan, items, statement.schema);
            plan = PlanNode::LogicalProject(Arc::new(project));
        }
        Ok(plan)
    }

    pub fn plan_order_by_and_page_statement(
        &self,
        statement: BoundOrderByAndPageStatement,
        mut plan: PlanNode,
    ) -> PlanResult<PlanNode> {
        let specs = statement.order_by;
        if !specs.is_empty() {
            let sort = Sort::new(plan, specs);
            plan = PlanNode::LogicalSort(Arc::new(sort));
        }
        if statement.offset.is_some() {
            return not_implemented("offset clause", None);
        }
        if let Some(limit_clause) = statement.limit {
            let limit = Limit::new(plan, limit_clause.count, limit_clause.approximate);
            plan = PlanNode::LogicalLimit(Arc::new(limit));
        }
        Ok(plan)
    }
}<|MERGE_RESOLUTION|>--- conflicted
+++ resolved
@@ -3,14 +3,9 @@
 use minigu_common::error::not_implemented;
 
 use crate::bound::{
-<<<<<<< HEAD
-    BoundCompositeQueryStatement, BoundLinearQueryStatement, BoundMatchStatement,
-    BoundOrderByAndPageStatement, BoundResultStatement, BoundReturnStatement,
-    BoundSimpleQueryStatement,
-=======
     BoundCompositeQueryStatement, BoundLinearQueryStatement, BoundOrderByAndPageStatement,
     BoundResultStatement, BoundReturnStatement, BoundSimpleQueryStatement, BoundVectorIndexScan,
->>>>>>> 5591986a
+    BoundMatchStatement
 };
 use crate::error::PlanResult;
 use crate::logical_planner::LogicalPlanner;
@@ -72,8 +67,11 @@
             BoundSimpleQueryStatement::Call(statement) => {
                 self.plan_call_procedure_statement(statement)
             }
-<<<<<<< HEAD
             BoundSimpleQueryStatement::Match(statement) => self.plan_match_statement(statement),
+
+            BoundSimpleQueryStatement::VectorIndexScan(statement) => {
+                self.plan_vector_index_scan_statement(statement)
+            }
         }
     }
 
@@ -89,11 +87,6 @@
                 Ok(PlanNode::LogicalMatch(Arc::new(node)))
             }
             BoundMatchStatement::Optional => not_implemented("match statement optional", None),
-=======
-            BoundSimpleQueryStatement::VectorIndexScan(statement) => {
-                self.plan_vector_index_scan_statement(statement)
-            }
->>>>>>> 5591986a
         }
     }
 
