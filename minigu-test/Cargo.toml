--- conflicted
+++ resolved
@@ -17,12 +17,8 @@
 
 [dev-dependencies]
 insta.workspace = true
-<<<<<<< HEAD
-paste.workspace = true
+pastey.workspace = true
 tempfile = "3.0"
-=======
-pastey.workspace = true
->>>>>>> 4a3b9d38
 
 [lints]
 workspace = true