--- conflicted
+++ resolved
@@ -1,176 +1,6 @@
 ---
 source: minigu-test/src/insta_test.rs
 ---
-<<<<<<< HEAD
-Ok:
-  - activity:
-      - Transaction:
-          start: ~
-          procedure:
-            - at: ~
-              binding_variable_defs: []
-              statement:
-                - Utility:
-                    Explain:
-                      statement:
-                        - Query:
-                            Primary:
-                              Ambient:
-                                Parts:
-                                  parts:
-                                    - - Match:
-                                          Simple:
-                                            - pattern:
-                                                - match_mode: ~
-                                                  patterns:
-                                                    - - variable: ~
-                                                        prefix: ~
-                                                        expr:
-                                                          - Concat:
-                                                              - - Pattern:
-                                                                    Node:
-                                                                      variable:
-                                                                        - a
-                                                                        - start: 15
-                                                                          end: 16
-                                                                      label:
-                                                                        - Label: Articles
-                                                                        - start: 17
-                                                                          end: 25
-                                                                      predicate: ~
-                                                                - start: 14
-                                                                  end: 26
-                                                          - start: 14
-                                                            end: 26
-                                                      - start: 14
-                                                        end: 26
-                                                  keep: ~
-                                                  where_clause: ~
-                                                - start: 14
-                                                  end: 26
-                                              yield_clause: []
-                                            - start: 14
-                                              end: 26
-                                      - start: 8
-                                        end: 26
-                                  result:
-                                    - Return:
-                                        statement:
-                                          - quantifier: ~
-                                            items:
-                                              - Items:
-                                                  - - value:
-                                                        - Function:
-                                                            Vector:
-                                                              lhs:
-                                                                - Value:
-                                                                    Literal:
-                                                                      Vector:
-                                                                        elems:
-                                                                          - - Value:
-                                                                                Literal:
-                                                                                  Numeric:
-                                                                                    Integer:
-                                                                                      - kind: Decimal
-                                                                                        integer: "1"
-                                                                                      - start: 58
-                                                                                        end: 59
-                                                                            - start: 58
-                                                                              end: 59
-                                                                          - - Value:
-                                                                                Literal:
-                                                                                  Numeric:
-                                                                                    Float:
-                                                                                      - float: "2.3e-4"
-                                                                                      - start: 61
-                                                                                        end: 67
-                                                                            - start: 61
-                                                                              end: 67
-                                                                          - - Unary:
-                                                                                op:
-                                                                                  - Minus
-                                                                                  - start: 69
-                                                                                    end: 70
-                                                                                child:
-                                                                                  - Value:
-                                                                                      Literal:
-                                                                                        Numeric:
-                                                                                          Float:
-                                                                                            - float: "4.53"
-                                                                                            - start: 70
-                                                                                              end: 74
-                                                                                  - start: 70
-                                                                                    end: 74
-                                                                            - start: 69
-                                                                              end: 74
-                                                                - start: 50
-                                                                  end: 75
-                                                              rhs:
-                                                                - Property:
-                                                                    source:
-                                                                      - Variable: a
-                                                                      - start: 77
-                                                                        end: 78
-                                                                    trailing_names:
-                                                                      - - article_vector
-                                                                        - start: 79
-                                                                          end: 93
-                                                                - start: 77
-                                                                  end: 93
-                                                              metric:
-                                                                - L2
-                                                                - start: 95
-                                                                  end: 97
-                                                        - start: 34
-                                                          end: 98
-                                                      alias:
-                                                        - distance
-                                                        - start: 102
-                                                          end: 110
-                                                    - start: 34
-                                                      end: 110
-                                              - start: 34
-                                                end: 110
-                                            group_by: ~
-                                          - start: 27
-                                            end: 110
-                                        order_by:
-                                          - order_by:
-                                              - - key:
-                                                    - Variable: distance
-                                                    - start: 120
-                                                      end: 128
-                                                  ordering: ~
-                                                  null_ordering: ~
-                                                - start: 120
-                                                  end: 128
-                                            offset: ~
-                                            limit:
-                                              - count:
-                                                  Integer:
-                                                    kind: Decimal
-                                                    integer: "10"
-                                                approximate: true
-                                              - start: 129
-                                                end: 149
-                                          - start: 111
-                                            end: 149
-                                    - start: 27
-                                      end: 149
-                        - start: 8
-                          end: 149
-                - start: 0
-                  end: 149
-              next_statements: []
-            - start: 0
-              end: 149
-          end: ~
-      - start: 0
-        end: 149
-    session_close: false
-  - start: 0
-    end: 149
-=======
 - Ok:
     - activity:
         - Transaction:
@@ -338,5 +168,4 @@
           end: 137
       session_close: false
     - start: 0
-      end: 137
->>>>>>> 52cf6758
+      end: 137