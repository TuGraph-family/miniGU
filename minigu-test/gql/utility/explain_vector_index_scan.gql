EXPLAIN MATCH (a:Articles)
RETURN VECTOR_DISTANCE(VECTOR [1, 2.3e-4, -4.53], a.article_vector, L2) AS distance
ORDER BY distance
<<<<<<< HEAD
LIMIT APPROXIMATE 10
=======
LIMIT 10;
>>>>>>> 52cf6758
<|MERGE_RESOLUTION|>--- conflicted
+++ resolved
@@ -1,8 +1,4 @@
 EXPLAIN MATCH (a:Articles)
 RETURN VECTOR_DISTANCE(VECTOR [1, 2.3e-4, -4.53], a.article_vector, L2) AS distance
 ORDER BY distance
-<<<<<<< HEAD
-LIMIT APPROXIMATE 10
-=======
-LIMIT 10;
->>>>>>> 52cf6758
+LIMIT 10;